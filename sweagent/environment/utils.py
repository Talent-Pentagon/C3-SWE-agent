import hashlib
import shlex
import docker
import json
import logging
import os
import re
import select
import signal
import subprocess
import tarfile
import tempfile
import time
import traceback

from datasets import load_dataset, load_from_disk
from ghapi.all import GhApi
from io import BytesIO
from pathlib import Path
from subprocess import PIPE, STDOUT
from typing import Any, List, Optional, Set, Tuple, Dict

from git import InvalidGitRepositoryError, Repo

LOGGER_NAME = "intercode"
START_UP_DELAY = 5
TIMEOUT_DURATION = 25
GITHUB_ISSUE_URL_PATTERN = re.compile(r'github\.com\/(.*?)\/(.*?)\/issues\/(\d+)')
GITHUB_REPO_URL_PATTERN = re.compile(r'.*[/@]?github\.com\/([^/]+)\/([^/]+)')

logger = logging.getLogger(LOGGER_NAME)


def get_data_path_name(data_path: str) -> str:
    """ if data_path is a file, return the file stem
    elif it's a github url, return the owner__repo_name
    """
    if data_path.startswith("text://"):
        return hashlib.sha256(data_path.removeprefix("text://").encode()).hexdigest()[:6]
    match = GITHUB_ISSUE_URL_PATTERN.search(data_path)
    if match:
        owner, repo, _ = match.groups()
        return f"{owner}__{repo}"
    return Path(data_path).stem


def is_github_issue_url(data_path: str) -> bool:
    """Check if data_path is an URL pointing to a github issue"""
    return GITHUB_ISSUE_URL_PATTERN.search(data_path) is not None


def is_github_repo_url(data_path: str) -> bool:
    """Check if data_path is an URL pointing to a github repository.
    Paths to issues or PRs will also match this pattern.
    """
    return GITHUB_REPO_URL_PATTERN.search(data_path) is not None


# todo: Why not just use copy_anything_to_container?
def copy_file_to_container(container, contents, container_path):
    """
    Copies a given string into a Docker container at a specified path.

    Args:
    - container: Docker SDK container object.
    - contents: The string to copy into the container.
    - container_path: The path inside the container where the string should be copied to.

    Returns:
    - None
    """
    temp_file_name = None

    try:
        # Create a temporary file
        with tempfile.NamedTemporaryFile(delete=False) as temp_file:
            temp_file_name = temp_file.name
            # Write the string to the temporary file and ensure it's written to disk
            temp_file.write(contents.encode('utf-8'))
            temp_file.flush()
            os.fsync(temp_file.fileno())

        # Create a TAR archive in memory containing the temporary file
        with tempfile.NamedTemporaryFile():
            with open(temp_file_name, 'rb') as temp_file:
                # Prepare the TAR archive
                with BytesIO() as tar_stream:
                    with tarfile.open(fileobj=tar_stream, mode='w') as tar:
                        tar_info = tarfile.TarInfo(name=os.path.basename(container_path))
                        tar_info.size = os.path.getsize(temp_file_name)
                        tar.addfile(tarinfo=tar_info, fileobj=temp_file)
                    tar_stream.seek(0)
                    # Copy the TAR stream to the container
                    container.put_archive(path=os.path.dirname(container_path), data=tar_stream.read())

    except Exception as e:
        logger.error(f"An error occurred: {e}")
        logger.error(traceback.format_exc())
    finally:
        # Cleanup: Remove the temporary file if it was created
        if temp_file_name and os.path.exists(temp_file_name):
            os.remove(temp_file_name)


def copy_anything_to_container(container, host_path: str, container_path: str) -> None:
    """Copy files or directories from host to container

    Note: Will need to set ownership on the copied files in the container.
    """
    if not Path(host_path).exists():
        msg = f"Path {host_path} does not exist, cannot copy it to container."
        raise FileNotFoundError(msg)
    cmd = ["docker", "cp", host_path, f"{container.id}:{container_path}"]
    logger.debug(f"Copying {host_path} to container at {container_path} with command: {shlex.join(cmd)}")
    try:
        subprocess.run(cmd, check=True)
    except subprocess.CalledProcessError as e:
        msg = f"Error copying {host_path} to container at {container_path}: {e}"
        raise RuntimeError(msg) from e


def read_with_timeout(container, pid_func, timeout_duration):
    """
    Read data from a subprocess with a timeout.
    This function uses a file descriptor to read data from the subprocess in a non-blocking way.

    Args:
        container (subprocess.Popen): The subprocess container.
        pid_func (function): A function that returns a list of process IDs (except the PID of the main process).
        timeout_duration (int): The timeout duration in seconds.

    Returns:
        str: The data read from the subprocess, stripped of trailing newline characters.

    Raises:
        TimeoutError: If the timeout duration is reached while reading from the subprocess.
    """
    buffer = b""
    fd = container.stdout.fileno()
    end_time = time.time() + timeout_duration

    while time.time() < end_time:
        pids = pid_func()
        if len(pids) > 0:
            # There are still PIDs running
            time.sleep(0.05)
            continue
        ready_to_read, _, _ = select.select([fd], [], [], 0.1)
        if ready_to_read:
            data = os.read(fd, 4096)
            if data:
                buffer += data
        else:
            # No more data to read
            break
        time.sleep(0.05)  # Prevents CPU hogging

    if container.poll() is not None:
        raise RuntimeError("Subprocess exited unexpectedly.\nCurrent buffer: {}".format(buffer.decode()))
    if time.time() >= end_time:
        raise TimeoutError("Timeout reached while reading from subprocess.\nCurrent buffer: {}\nRunning PIDs: {}".format(buffer.decode(), pids))
    return buffer.decode()


PROCESS_DONE_MARKER_START = "///PROCESS-DONE:"
PROCESS_DONE_MARKER_END= ":PROCESS-DONE///"
PROCESS_DONE_REGEX = re.compile(rf"{PROCESS_DONE_MARKER_START}(.+?){PROCESS_DONE_MARKER_END}")


def read_with_timeout_experimental(container, timeout_duration):
    """
    Read data from a subprocess with a timeout.
    This function uses a file descriptor to read data from the subprocess in a non-blocking way.

    NOTE: This is an experimental implementation that is faster than `read_with_timeout`, but
    has not been thoroughly tested.

    Args:
        container (subprocess.Popen): The subprocess container.
        timeout_duration (int): The timeout duration in seconds.

    Returns:
        str: The data read from the subprocess, stripped of trailing newline characters.

    Raises:
        TimeoutError: If the timeout duration is reached while reading from the subprocess.
    """
    buffer = b""
    fd = container.stdout.fileno()
    end_time = time.time() + timeout_duration

    while time.time() < end_time:
        ready_to_read, _, _ = select.select([fd], [], [], 0.01)
        if ready_to_read:
            data = os.read(fd, 4096)
            if data:
                buffer += data
        if PROCESS_DONE_MARKER_START in buffer.decode():
            break
        time.sleep(0.01)  # Prevents CPU hogging

    if container.poll() is not None:
        raise RuntimeError("Subprocess exited unexpectedly.\nCurrent buffer: {}".format(buffer.decode()))
    if time.time() >= end_time:
        raise TimeoutError("Timeout reached while reading from subprocess.\nCurrent buffer: {}".format(buffer.decode()))
    decoded = buffer.decode()
    body = "\n".join(line for line in decoded.splitlines() if not line.startswith(PROCESS_DONE_MARKER_START))
    last_line = decoded.splitlines()[-1]
    _results = PROCESS_DONE_REGEX.search(last_line)
    if _results is None:
        raise ValueError(f"Could not find process done marker in last line: {last_line=}, {body=}")
    exit_code = _results.group(1)
    return body, exit_code


class timeout:
    def __init__(self, seconds=TIMEOUT_DURATION, error_message="Timeout"):
        self.seconds = seconds
        self.error_message = error_message

    def handle_timeout(self, signum, frame):
        raise TimeoutError(self.error_message)

    def __enter__(self):
        signal.signal(signal.SIGALRM, self.handle_timeout)
        signal.alarm(self.seconds)

    def __exit__(self, type, value, traceback):
        signal.alarm(0)


def get_background_pids(container_obj):
    pids = (
        container_obj.exec_run("ps -eo pid,comm --no-headers")
        .output.decode()
        .split("\n")
    )
    pids = [x.split() for x in pids if x]
    pids = [x for x in pids if x[1] not in {"ps"} and x[0] != "1"]
    bash_pids = [x for x in pids if x[1] == "bash"]
    other_pids = [x for x in pids if x[1] not in {"bash"}]
    return bash_pids, other_pids


def _get_non_persistent_container(ctr_name: str, image_name: str) -> Tuple[subprocess.Popen, set]:
    startup_cmd = [
        "docker",
        "run",
        "-i",
        "--rm",
        "--name",
        ctr_name,
        image_name,
        "/bin/bash",
        "-l",
    ]
    logger.debug(f"Starting container with command: %s", shlex.join(startup_cmd))
    container = subprocess.Popen(
        startup_cmd,
        stdin=PIPE,
        stdout=PIPE,
        stderr=STDOUT,
        text=True,
        bufsize=1, # line buffered
    )
    time.sleep(START_UP_DELAY)
    # try to read output from container setup (usually an error), timeout if no output
    output = read_with_timeout(container, lambda: list(), timeout_duration=2)
    if output:
        logger.error(f"Unexpected container setup output: {output}")
    return container, {"1", } # bash PID is always 1 for non-persistent containers


def _get_persistent_container(ctr_name: str, image_name: str, persistent: bool = False) -> Tuple[subprocess.Popen, Set]:
    client = docker.from_env()
    containers = client.containers.list(all=True, filters={"name": ctr_name})
    if ctr_name in [c.name for c in containers]:
        container_obj = client.containers.get(ctr_name)
        if container_obj.status in {"created"}:
            container_obj.start()
        elif container_obj.status in {"running"}:
            pass
        elif container_obj.status in {"exited"}:
            container_obj.restart()
        elif container_obj.status in {"paused"}:
            container_obj.unpause()
        else:
            raise RuntimeError(f"Unexpected container status: {container_obj.status}")
    else:
        container_obj = client.containers.run(
            image_name,
            command='/bin/bash -l -m',
            name=ctr_name,
            stdin_open=True,
            tty=True,
            detach=True,
            auto_remove=not persistent,
        )
        container_obj.start()
    startup_cmd =  [
        "docker",
        "exec",
        "-i",
        ctr_name,
        "/bin/bash",
        "-l",
    ]
    logger.debug(f"Starting container with command: %s", shlex.join(startup_cmd))
    container = subprocess.Popen(
        startup_cmd,
        stdin=PIPE,
        stdout=PIPE,
        stderr=STDOUT,
        text=True,
        bufsize=1, # line buffered
    )
    time.sleep(START_UP_DELAY)
    # try to read output from container setup (usually an error), timeout if no output
    output = read_with_timeout(container, lambda: list(), timeout_duration=2)
    if output:
        logger.error(f"Unexpected container setup output: {output}")
    # Get the process IDs of the container
    # There should be at least a head process and possibly one child bash process
    bash_pids, other_pids = get_background_pids(container_obj)
    bash_pid = 1
    if len(bash_pids) == 1:
        bash_pid = bash_pids[0][0]
    elif len(bash_pids) > 1 or len(other_pids) > 0:
        raise RuntimeError(f"Detected alien processes attached or running. Please ensure that no other agents are running on this container. PIDs: {bash_pids}, {other_pids}")
    return container, set(map(str, [bash_pid, 1, ]))


def get_container(ctr_name: str, image_name: str, persistent: bool = False) -> Tuple[subprocess.Popen, Set]:
    """
    Get a container object for a given container name and image name

    Arguments:
        ctr_name (str): Name of container
        image_name (str): Name of image
        persistent (bool): Whether to use a persistent container or not
    Returns:
        Container object
    """
    if not image_exists(image_name):
        msg = (
            f"Image {image_name} not found. Please ensure it is built and available. "
            "Please double-check that you followed all installation/setup instructions from the "
            "readme."
        )
        raise RuntimeError(msg)

    if persistent:
        return _get_persistent_container(ctr_name, image_name)
    else:
        return _get_non_persistent_container(ctr_name, image_name)


def image_exists(image_name):
    """
    Check that the image exists and give some better error messages.

    Arguments:
        image_name (str): Name of image
    Returns:
        bool: True if image exists
    """
    try:
        client = docker.from_env()
    except docker.errors.DockerException as e:
<<<<<<< HEAD
        docker_not_runnnig = any((
            "connection aborted" in str(e).lower(),
=======
        docker_not_running = any((
            "connection aborted" in str(e).lower(), 
>>>>>>> 088aabd2
            "connection refused" in str(e).lower(),
            "error while fetching server api version" in str(e).lower(),
        ))
        if docker_not_running:
            msg = (
                "Probably the Docker daemon is not running. Please start the Docker daemon and try again. "
                "You might need to allow the use of the docker socket "
                "(https://github.com/princeton-nlp/SWE-agent/issues/159) or symlink the socket "
                "if it's at a non-standard location "
                "(https://github.com/princeton-nlp/SWE-agent/issues/20#issuecomment-2047506005)."
            )
            raise RuntimeError(msg) from e
        raise
<<<<<<< HEAD
    filterred_images = client.images.list(filters={'reference': image_name})
    if len(filterred_images) == 0:
        return False
    elif len(filterred_images) > 1:
        RuntimeError(f"Multiple images found for {image_name}, that's weird.")
    attrs = filterred_images[0].attrs
=======
    filtered_images = client.images.list(filters={'reference': image_name})
    if len(filtered_images) == 0:
        msg = (
            f"Image {image_name} not found. Please ensure it is built and available. "
            "Please double-check that you followed all installation/setup instructions from the "
            "readme."
        )
        raise RuntimeError(msg)
    elif len(filtered_images) > 1:
        logger.warning(f"Multiple images found for {image_name}, that's weird.")
    attrs = filtered_images[0].attrs 
>>>>>>> 088aabd2
    if attrs is not None:
        logger.info(
            f"Found image {image_name} with tags: {attrs['RepoTags']}, created: {attrs['Created']} "
            f"for {attrs['Os']} {attrs['Architecture']}."
        )
    return True


def get_commit(api: GhApi, owner: str, repo: str, ref: Optional[str] = None):
    """Get commit object from github api

    Args:
        api (GhApi): 
        owner (str): Repo owner, e.g., "princeton-nlp"
        repo (str): Repo, e.g., "SWE-agent"
        ref (str, optional): Branch, tag or commit hash

    Returns:
        _type_: _description_
    """
    if ref:
        return api.repos.get_commit(owner, repo, ref)
    return api.repos.list_commits(owner, repo)[0]



class InvalidGithubURL(ValueError):
    ...


def parse_gh_issue_url(issue_url: str) -> Tuple[str, str, str]:
    """Return owner, repo, issue number from issue url"""
    match = GITHUB_ISSUE_URL_PATTERN.search(issue_url)
    if not match:
        raise InvalidGithubURL(f"Invalid GitHub issue URL: {issue_url}")
    res = match.groups()
    assert len(res) == 3
    return tuple(res)  # type: ignore


def parse_gh_repo_url(repo_url: str) -> Tuple[str, str]:
    """Return owner, repo from repo url"""
    match = GITHUB_REPO_URL_PATTERN.search(repo_url)
    if not match:
        raise InvalidGithubURL(f"Invalid GitHub issue URL: {repo_url}")
    res = match.groups()
    assert len(res) == 2
    return tuple(res)  # type: ignore


def get_gh_issue_data(issue_url: str, *, token: str = ""):
    """Returns github issue data in the form of a dictionary.
    See https://docs.github.com/en/rest/issues/issues?apiVersion=2022-11-28#get-an-issue
    for return format
    """
    owner, repo, issue_number = parse_gh_issue_url(issue_url)
    api = GhApi(token=token)
    return api.issues.get(owner, repo, issue_number)



def get_problem_statement_from_github_issue(owner: str, repo: str, issue_number: str, *, token: Optional[str] = "") -> str:
    """Return problem statement from github issue"""
    api = GhApi(token=token)
    issue = api.issues.get(owner, repo, issue_number)
    title = issue.title if issue.title else ""
    body = issue.body if issue.body else ""
    return f"{title}\n{body}\n"


class InstanceBuilder:
    def __init__(self, token: Optional[str] = None):
        """This helper class is used to build the data for an instance object,
        retrieving problem statements from github issues or local files and setting
        repo paths from github urls or local paths.
        """
        # Args that will be passed to the Instance constructor
        self.args = {}
        self.token = token
        self._instance_id_problem_suffix = ""

    def set_problem_statement_from_gh_issue(self, issue_url: str):
        owner, repo, issue_number = parse_gh_issue_url(issue_url)
        self.args["problem_statement"] = get_problem_statement_from_github_issue(owner, repo, issue_number, token=self.token)
        self.args["instance_id"] = f"{owner}__{repo}-i{issue_number}"
        self.args["problem_statement_source"] = "online"

    def set_problem_statement_from_file(self, file_path: str):
        self.set_problem_statement_from_text(Path(file_path).read_text())

    def set_problem_statement_from_text(self, text: str):
        self.args["problem_statement"] = text
        self.args["instance_id"] = hashlib.sha256(self.args["problem_statement"].encode()).hexdigest()[:6]
        self.args["problem_statement_source"] = "local"

    def set_problem_statement(self, data_path: str ):
        """Get problem statement for a single instance from a github issue url or a
        path to a markdown or text file.
        """
        if data_path.startswith("text://"):
            return self.set_problem_statement_from_text(data_path.removeprefix("text://"))
        if is_github_issue_url(data_path):
            return self.set_problem_statement_from_gh_issue(data_path)
        if Path(data_path).is_file():
            return self.set_problem_statement_from_file(data_path)
        msg = f"Not sure how to get problem statement from {data_path=}."
        raise ValueError(msg)

    def set_repo_info_from_gh_url(self, url: str, base_commit: Optional[str] = None):
        owner, repo = parse_gh_repo_url(url)
        self.args["repo"] = f"{owner}/{repo}"
        self.args["repo_type"] = "github"
        # Always get commit hash, because base_commit can also be branch or tag
        api = GhApi(token=self.token)
        self.args["base_commit"] = get_commit(api, owner, repo, ref=base_commit).sha
        if base_commit != self.args["base_commit"]:
            logger.info(
                f"Base commit reference {base_commit} resolved to commit hash {self.args['base_commit']=}"
            )
        self.args["version"] = self.args["base_commit"][:7]

    def set_repo_info_from_local_path(self, path: str, base_commit: Optional[str] = None):
        self.args["repo"] = str(Path(path).resolve())
        self.args["repo_type"] = "local"
        if base_commit:
            self.args["base_commit"] = base_commit
        else:
            try:
                repo = Repo(path, search_parent_directories=True)
            except InvalidGitRepositoryError as e:
                msg = f"Could not find git repository at {path=}."
                raise ValueError(msg) from e
            if repo.is_dirty():
                msg = f"Local git repository {path} is dirty. Please commit or stash changes."
                raise ValueError(msg)
            self.args["base_commit"] = repo.head.object.hexsha
        self.args["version"] = self.args["base_commit"][:7]

    def set_repo_info(self, repo: str, base_commit: Optional[str] = None):
        if is_github_repo_url(repo):
            self.set_repo_info_from_gh_url(repo, base_commit=base_commit)
        elif Path(repo).is_dir():
            self.set_repo_info_from_local_path(repo, base_commit=base_commit)
        else:
            raise ValueError(f"Could not determine repo path from {repo=}.")

    def set_from_dict(self, instance_dict: Dict[str, Any]):
        self.args |= instance_dict

    def set_missing_fields(self):
        # todo: This field is only needed while swe_env is using some questionable logic
        # to determine whether to clone from a mirror or not. This should be removed in the future.
        # Values: 'swe-bench' (loaded from json/jsonl for swe-bench style inference),
        # 'online' (loaded from github issue or similar) or 'local' (loaded from local file)
        if "problem_statement_source" not in self.args:
            self.args["problem_statement_source"] = "swe-bench"
        if "repo_type" not in self.args:
            self.args["repo_type"] = "github"

    def validate(self):
        required_fields = [
            "problem_statement",
            "instance_id",
            "repo",
            "repo_type",
            "base_commit",
            "version",
            "problem_statement_source",
        ]
        if not all(x in self.args for x in required_fields):
            missing = set(required_fields) - set(self.args.keys())
            raise ValueError(f"Missing required fields: {missing=}")
        if self.args["repo_type"] not in {"github", "local"}:
            raise ValueError(f"Invalid repo type: {self.args['repo_type']=}")
        if self.args["repo_type"] == "github" and self.args["repo"].count("/") != 1:
            raise ValueError(f"Invalid repo format for {self.args['repo_type']=}: {self.args['repo']=}")

    def build(self) -> Dict[str, Any]:
        self.set_missing_fields()
        self.validate()
        return self.args


def get_instances(
        file_path: str,
        base_commit: Optional[str] = None,
        split: Optional[str] = None,
        token: Optional[str] = None,
        *,
        repo_path: str = "",
    ) -> List[Dict[str, Any]]:
    """
    Getter function for handling json, jsonl files

    Args:
        file_path (str): Path to file

    Returns:
        List of instances as dictionaries
    """
    def instance_from_dict(instances):
        ib = InstanceBuilder(token=token)
        ib.set_from_dict(instances)
        return ib.build()

    def postproc_instance_list(instances):
        if isinstance(instances, dict):
            msg = "Expected a list of instances, got a dictionary."
            raise ValueError(msg)
        return [instance_from_dict(x) for x in instances]

    # The next if statement is very brittle logic to determine if we're processing a single instance
    if file_path.startswith("text://") or (Path(file_path).is_file() and Path(file_path).suffix in ['.md', '.txt']) or is_github_issue_url(file_path):
        ib = InstanceBuilder(token=token)
        ib.set_problem_statement(file_path)
        if repo_path:
            ib.set_repo_info(repo_path, base_commit=base_commit)
        elif is_github_repo_url(file_path):
            ib.set_repo_info_from_gh_url(file_path, base_commit=base_commit)
        else:
            raise ValueError(f"Could not determine repo path from {file_path=}, {repo_path=}")

        return [ib.build()]
<<<<<<< HEAD

    if base_commit is not None:
        raise ValueError("base_commit must be None if data_path is not a github issue url")
=======
    
    if base_commit:
        msg = "base_commit must be empty if running over multiple problem statements"
        raise ValueError(msg)
    
    if repo_path:
        msg = "repo_path must be empty if running over multiple problem statements"
        raise ValueError(msg)

    # If file_path is a directory, attempt load from disk
    if os.path.isdir(file_path):
        try:
            dataset_or_dict = load_from_disk(file_path)
            if isinstance(dataset_or_dict, dict):
                return postproc_instance_list(dataset_or_dict[split])
            return postproc_instance_list(dataset_or_dict)
        except FileNotFoundError:
            # Raised by load_from_disk if the directory is not a dataset directory
            pass
>>>>>>> 088aabd2

    # If file_path is a file, load the file
    if file_path.endswith(".json"):
        return postproc_instance_list(json.load(open(file_path)))
    if file_path.endswith(".jsonl"):
        return postproc_instance_list([json.loads(x) for x in open(file_path, 'r').readlines()])

    # Attempt load from HF datasets as a last resort
    try:
        return postproc_instance_list(load_dataset(file_path, split=split))
    except:
        raise ValueError(
            f"Could not load instances from {file_path}. "
            "Please ensure --data_path is a GitHub URL, a SWE-bench HuggingFace dataset, or a JSON/JSONL file."
        )


def get_associated_commit_urls(org: str, repo: str, issue_number: str, *, token: str = "") -> list[str]:
    """Return the URLs of commits that would close an issue."""
    api = GhApi(token=token)
    # Strangely the "pull_request" field of api.issues.get is often not set
    # so we have to go through the events to check if there's a commit
    events = api.issues.list_events(org, repo, issue_number)
    commit_urls = []
    for event in events:
        if not event.event == "referenced":
            continue
        if not event.commit_id:
            continue
        commit = api.repos.get_commit(org, repo, event.commit_id)
        message = commit.commit.message
        if f"fixes #{issue_number}" in message.lower() or f"closes #{issue_number}" in message.lower():
            commit_urls.append(commit.html_url)
    return commit_urls


def remove_triple_backticks(text: str) -> str:
    return "\n".join(line.removeprefix("```") for line in text.splitlines())

_MARKDOWN_TRAJECTORY_EMOJI_MAPPING = {
    "observation": "👀",
    "response": "️🧑‍🚒",
    "state": "🧠",
    "thought": "💡",

}
def format_trajectory_markdown(trajectory: List[Dict[str, str]]):
    """Format a trajectory as a markdown string for use in gh PR description."""
    prefix = [
        "<details>",
        "<summary>Thought process ('trajectory') of SWE-agent (click to expand)</summary>",
        "",
        "",
    ]
    steps = []
    for i, step in enumerate(trajectory):
        step_strs = []
        for key, value in step.items():
            emoji = _MARKDOWN_TRAJECTORY_EMOJI_MAPPING.get(key, "")
            if emoji:
                emoji += " "
            step_strs.append(f"**{emoji}{key.capitalize()} ({i})**:")
            if key in ["observation", "state", "action"]:
                step_strs.append("```")
                step_strs.append(remove_triple_backticks(value).strip())
                step_strs.append("```")
            else:
                step_strs.append(value.strip())
        steps.append("\n".join(step_strs))
    suffix = [
        "",
        "</details>",
    ]
    return "\n".join(prefix) + "\n\n---\n\n".join(steps) + "\n".join(suffix)
<|MERGE_RESOLUTION|>--- conflicted
+++ resolved
@@ -367,13 +367,8 @@
     try:
         client = docker.from_env()
     except docker.errors.DockerException as e:
-<<<<<<< HEAD
-        docker_not_runnnig = any((
-            "connection aborted" in str(e).lower(),
-=======
         docker_not_running = any((
             "connection aborted" in str(e).lower(), 
->>>>>>> 088aabd2
             "connection refused" in str(e).lower(),
             "error while fetching server api version" in str(e).lower(),
         ))
@@ -387,26 +382,12 @@
             )
             raise RuntimeError(msg) from e
         raise
-<<<<<<< HEAD
     filterred_images = client.images.list(filters={'reference': image_name})
     if len(filterred_images) == 0:
         return False
     elif len(filterred_images) > 1:
         RuntimeError(f"Multiple images found for {image_name}, that's weird.")
     attrs = filterred_images[0].attrs
-=======
-    filtered_images = client.images.list(filters={'reference': image_name})
-    if len(filtered_images) == 0:
-        msg = (
-            f"Image {image_name} not found. Please ensure it is built and available. "
-            "Please double-check that you followed all installation/setup instructions from the "
-            "readme."
-        )
-        raise RuntimeError(msg)
-    elif len(filtered_images) > 1:
-        logger.warning(f"Multiple images found for {image_name}, that's weird.")
-    attrs = filtered_images[0].attrs 
->>>>>>> 088aabd2
     if attrs is not None:
         logger.info(
             f"Found image {image_name} with tags: {attrs['RepoTags']}, created: {attrs['Created']} "
@@ -630,11 +611,6 @@
             raise ValueError(f"Could not determine repo path from {file_path=}, {repo_path=}")
 
         return [ib.build()]
-<<<<<<< HEAD
-
-    if base_commit is not None:
-        raise ValueError("base_commit must be None if data_path is not a github issue url")
-=======
     
     if base_commit:
         msg = "base_commit must be empty if running over multiple problem statements"
@@ -654,7 +630,22 @@
         except FileNotFoundError:
             # Raised by load_from_disk if the directory is not a dataset directory
             pass
->>>>>>> 088aabd2
+
+    # The next if statement is very brittle logic to determine if we're processing a single instance
+    if (Path(file_path).is_file() and Path(file_path).suffix in ['.md', '.txt']) or is_github_issue_url(file_path) or file_path.startswith("text://"):
+        ib = InstanceBuilder(token=token)
+        ib.set_problem_statement(file_path)
+        if repo_path:
+            ib.set_repo_info(repo_path, base_commit=base_commit)
+        elif is_github_repo_url(file_path):
+            ib.set_repo_info_from_gh_url(file_path)
+        else:
+            raise ValueError(f"Could not determine repo path from {file_path=}, {repo_path=}")
+
+        return [ib.build()]
+
+    if base_commit is not None:
+        raise ValueError("base_commit must be None if data_path is not a github issue url")
 
     # If file_path is a file, load the file
     if file_path.endswith(".json"):
