import config
import json
import logging
import os
import together

from collections import defaultdict
from anthropic import Anthropic, HUMAN_PROMPT, AI_PROMPT
from dataclasses import dataclass, fields
from openai import BadRequestError, OpenAI, AzureOpenAI
from simple_parsing.helpers import FrozenSerializable, Serializable
from sweagent.agent.commands import Command
from tenacity import (
    retry,
    stop_after_attempt,
    wait_random_exponential,
    retry_if_not_exception_type,
)
from typing import Optional

logger = logging.getLogger("api_models")


@dataclass(frozen=True)
class ModelArguments(FrozenSerializable):
    model_name: str
    per_instance_cost_limit: float = 0.0
    total_cost_limit: float = 0.0
    temperature: float = 1.0
    top_p: float = 1.0
    replay_path: str = None
    host_url: str = "localhost:11434"


@dataclass
class APIStats(Serializable):
    total_cost: float = 0
    instance_cost: float = 0
    tokens_sent: int = 0
    tokens_received: int = 0
    api_calls: int = 0

    def __add__(self, other):
        if not isinstance(other, APIStats):
            raise TypeError("Can only add APIStats with APIStats")

        return APIStats(**{
            field.name: getattr(self, field.name) + getattr(other, field.name)
            for field in fields(self)
        })
    
    def replace(self, other):
        if not isinstance(other, APIStats):
            raise TypeError("Can only replace APIStats with APIStats")

        return APIStats(**{
            field.name: getattr(other, field.name)
            for field in fields(self)
        })


class ContextWindowExceededError(Exception):
    pass


class CostLimitExceededError(Exception):
    pass


class BaseModel:
    MODELS = {}
    SHORTCUTS = {}

    def __init__(self, args: ModelArguments, commands: list[Command]):
        self.args = args
        self.commands = commands
        self.model_metadata = {}
        self.stats = APIStats()

        # Map `model_name` to API-compatible name `api_model`
        self.api_model = (
            self.SHORTCUTS[self.args.model_name]
            if self.args.model_name in self.SHORTCUTS
            else self.args.model_name
        )

        # Map model name to metadata (cost, context info)
        MODELS = {
            **{dest: self.MODELS[src] for dest, src in self.SHORTCUTS.items()},
            **self.MODELS,
        }
        if args.model_name in MODELS:
            self.model_metadata = MODELS[args.model_name]
        elif args.model_name.startswith("ft:"):
            ft_model = args.model_name.split(":")[1]
            self.model_metadata = MODELS[ft_model]
        elif args.model_name.startswith("ollama:"):
            self.api_model = args.model_name.split('ollama:', 1)[1]
            self.model_metadata = self.MODELS[self.api_model]
        elif args.model_name.startswith("azure:"):
            azure_model = args.model_name.split("azure:", 1)[1]
            self.model_metadata = MODELS[azure_model]
        else:
            raise ValueError(f"Unregistered model ({args.model_name}). Add model name to MODELS metadata to {self.__class__}")

    def reset_stats(self, other: APIStats = None):
        if other is None:
            self.stats = APIStats(total_cost=self.stats.total_cost)
            logger.info("Resetting model stats")
        else:
            self.stats = other

    def update_stats(self, input_tokens, output_tokens):
        """
        Calculates the cost of a response from the openai API.

        Args:
        input_tokens (int): The number of tokens in the prompt.
        output_tokens (int): The number of tokens in the response.

        Returns:
        float: The cost of the response.
        """
        # Calculate cost and update cost related fields
        cost = (
            self.model_metadata["cost_per_input_token"] * input_tokens
            + self.model_metadata["cost_per_output_token"] * output_tokens
        )
        self.stats.total_cost += cost
        self.stats.instance_cost += cost
        self.stats.tokens_sent += input_tokens
        self.stats.tokens_received += output_tokens
        self.stats.api_calls += 1

        # Log updated cost values to std. out.
        logger.info(
            f"input_tokens={input_tokens:_}, "
            f"output_tokens={output_tokens:_}, "
            f"instance_cost={self.stats.instance_cost:.2f}, "
            f"cost={cost:.2f}"
        )
        logger.info(
            f"total_tokens_sent={self.stats.tokens_sent:_}, "
            f"total_tokens_received={self.stats.tokens_received:_}, "
            f"total_cost={self.stats.total_cost:.2f}, "
            f"total_api_calls={self.stats.api_calls:_}"
        )

        # Check whether total cost or instance cost limits have been exceeded
        if (
            self.args.total_cost_limit > 0
            and self.stats.total_cost >= self.args.total_cost_limit
        ):
            logger.warning(
                f"Cost {self.stats.total_cost:.2f} exceeds limit {self.args.total_cost_limit:.2f}"
            )
            raise CostLimitExceededError("Total cost limit exceeded")

        if (
            self.args.per_instance_cost_limit > 0
            and self.stats.instance_cost >= self.args.per_instance_cost_limit
        ):
            logger.warning(
                f"Cost {self.stats.instance_cost:.2f} exceeds limit {self.args.per_instance_cost_limit:.2f}"
            )
            raise CostLimitExceededError("Instance cost limit exceeded")
        return cost

    def query(self, history: list[dict[str, str]]) -> str:
        raise NotImplementedError("Use a subclass of BaseModel")


class OpenAIModel(BaseModel):
    MODELS = {
        "gpt-3.5-turbo-0125": {
            "max_context": 16_385,
            "cost_per_input_token": 5e-07,
            "cost_per_output_token": 1.5e-06,
        },
        "gpt-3.5-turbo-1106": {
            "max_context": 16_385,
            "cost_per_input_token": 1.5e-06,
            "cost_per_output_token": 2e-06,
        },
        "gpt-3.5-turbo-16k-0613": {
            "max_context": 16_385,
            "cost_per_input_token": 1.5e-06,
            "cost_per_output_token": 2e-06,
        },
        "gpt-4-32k-0613": {
            "max_context": 32_768,
            "cost_per_input_token": 6e-05,
            "cost_per_output_token": 0.00012,
        },
        "gpt-4-0613": {
            "max_context": 8_192,
            "cost_per_input_token": 3e-05,
            "cost_per_output_token": 6e-05,
        },
        "gpt-4-1106-preview": {
            "max_context": 128_000,
            "cost_per_input_token": 1e-05,
            "cost_per_output_token": 3e-05,
        },
        "gpt-4-0125-preview": {
            "max_context": 128_000,
            "cost_per_input_token": 1e-05,
            "cost_per_output_token": 3e-05,
        },
    }

    SHORTCUTS = {
        "gpt3": "gpt-3.5-turbo-1106",
        "gpt3-legacy": "gpt-3.5-turbo-16k-0613",
        "gpt4": "gpt-4-1106-preview",
        "gpt4-legacy": "gpt-4-0613",
        "gpt4-0125": "gpt-4-0125-preview",
        "gpt3-0125": "gpt-3.5-turbo-0125",
    }

    def __init__(self, args: ModelArguments, commands: list[Command]):
        super().__init__(args, commands)

        # Set OpenAI key
        cfg = config.Config(os.path.join(os.getcwd(), "keys.cfg"))
        if self.args.model_name.startswith("azure"):
            self.api_model = cfg["AZURE_OPENAI_DEPLOYMENT"]
            self.client = AzureOpenAI(api_key=cfg["AZURE_OPENAI_API_KEY"], azure_endpoint=cfg["AZURE_OPENAI_ENDPOINT"], api_version=cfg.get("AZURE_OPENAI_API_VERSION", "2024-02-01"))
        else:
            api_base_url: Optional[str] = cfg.get("OPENAI_API_BASE_URL", None)
            self.client = OpenAI(api_key=cfg["OPENAI_API_KEY"], base_url=api_base_url)

    def history_to_messages(
        self, history: list[dict[str, str]], is_demonstration: bool = False
    ) -> list[dict[str, str]]:
        """
        Create `messages` by filtering out all keys except for role/content per `history` turn
        """
        # Remove system messages if it is a demonstration
        if is_demonstration:
            history = [entry for entry in history if entry["role"] != "system"]
            return '\n'.join([entry["content"] for entry in history])
        # Return history components with just role, content fields
        return [
            {k: v for k, v in entry.items() if k in ["role", "content"]}
            for entry in history
        ]

    @retry(
        wait=wait_random_exponential(min=1, max=15),
        reraise=True,
        stop=stop_after_attempt(3),
        retry=retry_if_not_exception_type((CostLimitExceededError, RuntimeError)),
    )
    def query(self, history: list[dict[str, str]]) -> str:
        """
        Query the OpenAI API with the given `history` and return the response.
        """
        try:
            # Perform OpenAI API call
            response = self.client.chat.completions.create(
                messages=self.history_to_messages(history),
                model=self.api_model,
                temperature=self.args.temperature,
                top_p=self.args.top_p,
            )
        except BadRequestError as e:
            raise CostLimitExceededError(f"Context window ({self.model_metadata['max_context']} tokens) exceeded")
        # Calculate + update costs, return response
        input_tokens = response.usage.prompt_tokens
        output_tokens = response.usage.completion_tokens
        self.update_stats(input_tokens, output_tokens)
        return response.choices[0].message.content

class GroqModel(BaseModel):
    MODELS = {
        "llama2-70b-4096": {
            "max_context": 4096,
            "cost_per_input_token": 0,
            "cost_per_output_token": 0,
        },
        "mixtral-8x7b-32768": {
            "max_context": 32768,
            "cost_per_input_token": 0,
            "cost_per_output_token": 0,
        },
        "gemma-7b-it": {
            "max_context": 8192,
            "cost_per_input_token": 0,
            "cost_per_output_token": 0,
        },
    }

    SHORTCUTS = {
        "groq-llama70b": "llama2-70b-4096",
        "groq-mixtral8x7b": "mixtral-8x7b-32768",
        "groq-gemma7b": "gemma-7b-it",
    }

    def __init__(self, args: ModelArguments, commands: list[Command]):
        super().__init__(args, commands)

        # Set Groq key
        cfg = config.Config(os.path.join(os.getcwd(), "keys.cfg"))
        self.client = OpenAI(api_key=cfg["GROQ_API_KEY"], base_url="https://api.groq.com/openai/v1/")

    def history_to_messages(
        self, history: list[dict[str, str]], is_demonstration: bool = False
    ) -> list[dict[str, str]]:
        """
        Create `messages` by filtering out all keys except for role/content per `history` turn
        """
        # Remove system messages if it is a demonstration
        if is_demonstration:
            history = [entry for entry in history if entry["role"] != "system"]
            return '\n'.join([entry["content"] for entry in history])
        # Return history components with just role, content fields
        return [
            {k: v for k, v in entry.items() if k in ["role", "content"]}
            for entry in history
        ]

    @retry(
        wait=wait_random_exponential(min=1, max=15),
        reraise=True,
        stop=stop_after_attempt(3),
        retry=retry_if_not_exception_type((CostLimitExceededError, RuntimeError)),
    )
    def query(self, history: list[dict[str, str]]) -> str:
        """
        Query the Groq API with the given `history` and return the response.
        """
        try:
            # Perform Groq API call
            response = self.client.chat.completions.create(
                messages=self.history_to_messages(history),
                model=self.api_model,
                temperature=self.args.temperature,
                top_p=self.args.top_p,
            )
        except BadRequestError as e:
            raise CostLimitExceededError(f"Context window ({self.model_metadata['max_context']} tokens) exceeded")
        # Calculate + update costs, return response
        input_tokens = response.usage.prompt_tokens
        output_tokens = response.usage.completion_tokens
        self.update_stats(input_tokens, output_tokens)
        return response.choices[0].message.content

class AnthropicModel(BaseModel):
    MODELS = {
        "claude-instant": {
            "max_context": 100_000,
            "cost_per_input_token": 1.63e-06,
            "cost_per_output_token": 5.51e-06,
        },
        "claude-2": {
            "max_context": 100_000,
            "cost_per_input_token": 1.102e-05,
            "cost_per_output_token": 3.268e-05,
        },
        "claude-2.1": {
            "max_context": 100_000,
            "cost_per_input_token": 1.102e-05,
            "cost_per_output_token": 3.268e-05,
        },
        "claude-3-opus-20240229": {
            "max_context": 200_000,
            "max_tokens": 4096,  # Max tokens to generate for Claude 3 models
            "cost_per_input_token": 1.5e-05,
            "cost_per_output_token": 7.5e-05,
        },
        "claude-3-sonnet-20240229": {
            "max_context": 200_000,
            "max_tokens": 4096,
            "cost_per_input_token": 3e-06,
            "cost_per_output_token": 1.5e-05,
        },
        "claude-3-haiku-20240307": {
            "max_context": 200_000,
            "max_tokens": 4096,
            "cost_per_input_token": 2.5e-07,
            "cost_per_output_token": 1.25e-06,
        },
    }

    SHORTCUTS = {
        "claude": "claude-2",
        "claude-opus": "claude-3-opus-20240229",
        "claude-sonnet": "claude-3-sonnet-20240229",
        "claude-haiku": "claude-3-haiku-20240307",
    }

    def __init__(self, args: ModelArguments, commands: list[Command]):
        super().__init__(args, commands)

        # Set Anthropic key
        cfg = config.Config(os.path.join(os.getcwd(), "keys.cfg"))
        self.api = Anthropic(api_key=cfg["ANTHROPIC_API_KEY"])

    def history_to_messages(
        self, history: list[dict[str, str]], is_demonstration: bool = False
    ) -> list[dict[str, str]]:
        """
        Create `prompt` by filtering out all keys except for role/content per `history` turn
        Reference: https://docs.anthropic.com/claude/reference/complete_post
        """
        # Preserve behavior for older models
        if self.api_model in ["claude-instant", "claude-2"]:
            # Remove system messages if it is a demonstration
            if is_demonstration:
                history = [entry for entry in history if entry["role"] != "system"]
            # Map history to Claude format
            prompt = "\n\n"
            for entry in history:
                if entry["role"] in {"user", "system"}:
                    prompt += f'{HUMAN_PROMPT} {entry["content"]}\n\n'
                elif entry["role"] == "assistant":
                    prompt += f'{AI_PROMPT} {entry["content"]}\n\n'
            prompt += AI_PROMPT
            return prompt

        # Remove system messages if it is a demonstration
        if is_demonstration:
            history = [entry for entry in history if entry["role"] != "system"]
            return '\n'.join([entry["content"] for entry in history])

        # Return history components with just role, content fields (no system message)
        messages = [
            {
                k: v for k, v in entry.items()
                if k in ["role", "content"]
            }
            for entry in history if entry["role"] != "system"
        ]
        compiled_messages = []  # Combine messages from the same role
        last_role = None
        for message in reversed(messages):
            if last_role == message["role"]:
                compiled_messages[-1]["content"] = message["content"] + "\n" + compiled_messages[-1]["content"]
            else:
                compiled_messages.append(message)
            last_role = message["role"]
        compiled_messages = list(reversed(compiled_messages))
        # Replace any empty content values with a "(No output)"
        for message in compiled_messages:
            if message["content"].strip() == "":
                message["content"] = "(No output)"
        return compiled_messages

    @retry(
        wait=wait_random_exponential(min=1, max=15),
        reraise=True,
        stop=stop_after_attempt(3),
        retry=retry_if_not_exception_type((CostLimitExceededError, RuntimeError)),
    )
    def query(self, history: list[dict[str, str]]) -> str:
        """
        Query the Anthropic API with the given `history` and return the response.
        """
        # Preserve behavior for older models
        if self.api_model in ["claude-instant", "claude-2"]:
            # Perform Anthropic API call
            prompt = self.history_to_messages(history)
            input_tokens = self.api.count_tokens(prompt)
            completion = self.api.completions.create(
                model=self.api_model,
                prompt=prompt,
                max_tokens_to_sample=self.model_metadata["max_context"] - input_tokens,
                temperature=self.args.temperature,
                top_p=self.args.top_p,
            )
            # Calculate + update costs, return response
            response = completion.completion
            output_tokens = self.api.count_tokens(response)
            self.update_stats(input_tokens, output_tokens)
            return response

        # Get system message(s)
        system_message = "\n".join([
            entry["content"] for entry in history if entry["role"] == "system"
        ])
        messages = self.history_to_messages(history)
        # Perform Anthropic API call
        response = self.api.messages.create(
            messages=messages,
            max_tokens=self.model_metadata["max_tokens"],
            model=self.api_model,
            temperature=self.args.temperature,
            top_p=self.args.top_p,
            system=system_message,
        )

        # Calculate + update costs, return response
        self.update_stats(
            response.usage.input_tokens,
            response.usage.output_tokens
        )
        response = "\n".join([x.text for x in response.content])
        return response


class OllamaModel(BaseModel):
    MODELS = defaultdict(lambda: {
        "max_context": 128_000,
        "cost_per_input_token": 0,
        "cost_per_output_token": 0,
    })

    def __init__(self, args: ModelArguments, commands: list[Command]):
        super().__init__(args, commands)
        from ollama import Client
        self.client = Client(host=args.host_url)

    def history_to_messages(
        self, history: list[dict[str, str]], is_demonstration: bool = False
    ) -> list[dict[str, str]]:
        """
        Create `messages` by filtering out all keys except for role/content per `history` turn
        """
        # Remove system messages if it is a demonstration
        if is_demonstration:
            history = [entry for entry in history if entry["role"] != "system"]
            return '\n'.join([entry["content"] for entry in history])
        # Return history components with just role, content fields
        return [
            {k: v for k, v in entry.items() if k in ["role", "content"]}
            for entry in history
        ]

    @retry(
        wait=wait_random_exponential(min=1, max=15),
        reraise=True,
        stop=stop_after_attempt(3),
        retry=retry_if_not_exception_type((CostLimitExceededError, RuntimeError)),
    )
    def query(self, history: list[dict[str, str]]) -> str:
        """
        Query the Ollama API with the given `history` and return the response.
        """
        response = self.client.chat(
            model=self.api_model,
            messages=self.history_to_messages(history),
            options={
                "temperature": self.args.temperature,
                "top_p": self.args.top_p,
            }
        )
        # Calculate + update costs, return response
        if "prompt_eval_count" in response:
            input_tokens = response["prompt_eval_count"]
        else:
            logger.warning(
                "Prompt eval count not found in response. Using 0. "
                "This might be because the prompt has been cached. "
                "See https://github.com/princeton-nlp/SWE-agent/issues/44 "
                "and https://github.com/ollama/ollama/issues/3427."
            )
            input_tokens = 0
        output_tokens = response["eval_count"]
        self.update_stats(input_tokens, output_tokens)
        return response["message"]["content"]


class TogetherModel(BaseModel):
    # Check https://docs.together.ai/docs/inference-models for model names, context
    # Check https://www.together.ai/pricing for pricing
    MODELS = {
        "meta-llama/Llama-2-13b-chat-hf": {
            "max_context": 4096,
            "cost_per_input_token": 2.25e-07,
            "cost_per_output_token": 2.25e-07,
        },
        "meta-llama/Llama-2-70b-chat-hf": {
            "max_context": 4096,
            "cost_per_input_token": 9e-07,
            "cost_per_output_token": 9e-07,
        },
        "mistralai/Mistral-7B-Instruct-v0.2": {
            "max_context": 32768,
            "cost_per_input_token": 2e-07,
            "cost_per_output_token": 2e-07,
        },
        "togethercomputer/RedPajama-INCITE-7B-Chat": {
            "max_context": 2048,
            "cost_per_input_token": 2e-07,
            "cost_per_output_token": 2e-07,
        },
        "mistralai/Mixtral-8x7B-Instruct-v0.1": {
            "max_context": 32768,
            "cost_per_input_token": 6e-07,
            "cost_per_output_token": 6e-07,
        },           
    }

    SHORTCUTS = {
        "llama13b": "meta-llama/Llama-2-13b-chat-hf",
        "llama70b": "meta-llama/Llama-2-70b-chat-hf",
        "mistral7b": "mistralai/Mistral-7B-Instruct-v0.2",
        "mixtral8x7b": "mistralai/Mixtral-8x7B-Instruct-v0.1",
        "redpajama7b": "togethercomputer/RedPajama-INCITE-7B-Chat",
    }

    def __init__(self, args: ModelArguments, commands: list[Command]):
        super().__init__(args, commands)

        # Set Together key
        cfg = config.Config(os.path.join(os.getcwd(), "keys.cfg"))
        together.api_key = cfg.TOGETHER_API_KEY

    def history_to_messages(
        self, history: list[dict[str, str]], is_demonstration: bool = False
    ) -> str:
        """
        Create `prompt` by filtering out all keys except for role/content per `history` turn
        """
        # Remove system messages if it is a demonstration
        if is_demonstration:
            history = [entry for entry in history if entry["role"] != "system"]
        # Map history to TogetherAI format
        mapping = {"user": "human", "assistant": "bot", "system": "bot"}
        prompt = [f'<{mapping[d["role"]]}>: {d["content"]}' for d in history]
        prompt = "\n".join(prompt)
        prompt = f"{prompt}\n<bot>:"
        return prompt

    @retry(
        wait=wait_random_exponential(min=1, max=15),
        reraise=True,
        stop=stop_after_attempt(3),
        retry=retry_if_not_exception_type((CostLimitExceededError, RuntimeError)),
    )
    def query(self, history: list[dict[str, str]]) -> str:
        """
        Query the Together API with the given `history` and return the response.
        """
        # Perform Together API call
        prompt = self.history_to_messages(history)
        completion = together.Complete.create(
            model=self.api_model,
            prompt=prompt,
            max_tokens=self.model_metadata["max_context"],
            stop="<human>",
            temperature=self.args.temperature,
            top_p=self.args.top_p,
        )
        # Calculate + update costs, return response
        response = completion["output"]["choices"][0]["text"].split("<human>")[0]
        input_tokens = completion["output"]["usage"]["prompt_tokens"]
        output_tokens = completion["output"]["usage"]["completion_tokens"]
        self.update_stats(input_tokens, output_tokens)
        return response


class HumanModel(BaseModel):
    MODELS = {"human": {}}

    def __init__(self, args: ModelArguments, commands: list[Command]):
        super().__init__(args, commands)

        # Determine which commands require multi-line input
        self.multi_line_command_endings = {
            command.name: command.end_name
            for command in commands
            if command.end_name is not None
        }

    def history_to_messages(
        self, history: list[dict[str, str]], is_demonstration: bool = False
    ) -> list[dict[str, str]]:
        """
        Create `messages` by filtering out all keys except for role/content per `history` turn
        """
        # Remove system messages if it is a demonstration
        if is_demonstration:
            history = [entry for entry in history if entry["role"] != "system"]
            return '\n'.join([entry["content"] for entry in history])
        # Return history components with just role, content fields
        return [
            {k: v for k, v in entry.items() if k in ["role", "content"]}
            for entry in history
        ]

    def query(self, history: list[dict[str, str]], action_prompt: str = "> ") -> str:
        """
        Logic for handling user input to pass to SWEEnv
        """
        action = input(action_prompt)
        command_name = action.split()[0] if action else ""

        # Special handling for multi-line input actions (i.e. edit)
        if command_name in self.multi_line_command_endings:
            buffer = [action]
            end_keyword = self.multi_line_command_endings[command_name]
            while True:
                action = input("... ")
                buffer.append(action)
                if action.rstrip() == end_keyword:
                    # Continue reading input until terminating keyword inputted
                    break
            action = "\n".join(buffer)
        elif action.strip() == "start_multiline_command":  # do arbitrary multi-line input
            buffer = []
            while True:
                action = input("... ")
                if action.rstrip() == "end_multiline_command":
                    break
                buffer.append(action)
            action = "\n".join(buffer)
        return action


class HumanThoughtModel(HumanModel):
    MODELS = {"human_thought": {}}

    def query(self, history: list[dict[str, str]]) -> str:
        """
        Logic for handling user input (both thought + action) to pass to SWEEnv
        """
        thought_all = ""
        thought = input("Thought (end w/ END_THOUGHT): ")
        while True:
            if "END_THOUGHT" in thought:
                thought = thought.split("END_THOUGHT")[0]
                thought_all += thought
                break
            thought_all += thought
            thought = input("... ")
        
        action = super().query(history, action_prompt="Action: ")

        return f"{thought_all}\n```\n{action}\n```"


class ReplayModel(BaseModel):
    MODELS = {"replay": {}}

    def __init__(self, args: ModelArguments, commands: list[Command]):
        super().__init__(args, commands)

        if self.args.replay_path == None or not os.path.exists(self.args.replay_path):
            raise ValueError(
                "--replay_path must point to a file that exists to run a replay policy"
            )

        self.replays = [
            list(json.loads(x).values())[0]
            for x in open(self.args.replay_path, "r").readlines()
        ]
        self.replay_idx = 0
        self.action_idx = 0

    def query(self, history: list[dict[str, str]]) -> str:
        """
        Logic for tracking which replay action to pass to SWEEnv
        """
        action = self.replays[self.replay_idx][self.action_idx]
        self.action_idx += 1

        # Assuming `submit` is always last action of replay trajectory
        if action == "submit":
            self.replay_idx += 1
            self.action_idx = 0

        return action


def get_model(args: ModelArguments, commands: Optional[list[Command]] = None):
    """
    Returns correct model object given arguments and commands
    """
    if commands is None:
        commands = []

    if args.model_name == "human":
        return HumanModel(args, commands)
    if args.model_name == "human_thought":
        return HumanThoughtModel(args, commands)
    if args.model_name == "replay":
        return ReplayModel(args, commands)
    elif args.model_name.startswith("gpt") or args.model_name.startswith("ft:gpt") or args.model_name.startswith("azure:gpt"):
        return OpenAIModel(args, commands)
    elif args.model_name.startswith("claude"):
        return AnthropicModel(args, commands)
    elif args.model_name.startswith("ollama"):
        return OllamaModel(args, commands)
<<<<<<< HEAD
    elif args.model_name.startswith("groq"):
        return GroqModel(args, commands)
=======
    elif args.model_name in TogetherModel.SHORTCUTS:
        return TogetherModel(args, commands)
>>>>>>> d14f0e55
    else:
        raise ValueError(f"Invalid model name: {args.model_name}")<|MERGE_RESOLUTION|>--- conflicted
+++ resolved
@@ -783,12 +783,9 @@
         return AnthropicModel(args, commands)
     elif args.model_name.startswith("ollama"):
         return OllamaModel(args, commands)
-<<<<<<< HEAD
     elif args.model_name.startswith("groq"):
         return GroqModel(args, commands)
-=======
     elif args.model_name in TogetherModel.SHORTCUTS:
         return TogetherModel(args, commands)
->>>>>>> d14f0e55
     else:
         raise ValueError(f"Invalid model name: {args.model_name}")