<p align="center">
  <a href="https://www.swe-agent.com/">
    <img src="assets/swe-agent-banner.png" alt="swe-agent.com" />
  </a>
</p>


<p align="center">
  <a href="https://swe-agent.com"><strong>Website & Demo</strong></a>&nbsp; | &nbsp;
  <a href="https://discord.gg/AVEFbBn2rH"><strong>Discord</strong></a>&nbsp; | &nbsp;
  <strong>Paper [coming April 2024]</strong>
</p>


## 👋 Overview <a name="overview"></a>
SWE-agent turns LMs (e.g. GPT-4) into software engineering agents that can fix bugs and issues in real GitHub repositories.

On [SWE-bench](https://github.com/princeton-nlp/SWE-bench), SWE-agent resolves **12.29%** of issues, achieving the state-of-the-art performance on the full test set.

SWE-agent is built and maintained by researchers from Princeton University. 

<p align="center">
  <img src="assets/results+preview.png" style="width: 80%; height: auto;">
</p>

### ✨ Agent-Computer Interface (ACI) <a name="aci"></a>
We accomplish these results by designing simple LM-centric commands and feedback formats to make it easier for the LM to browse the repository, view, edit and execute code files. We call this an **Agent-Computer Interface** (ACI) and build the SWE-agent repository to make it easy to iterate on ACI design for repository-level coding agents.

Just like how typical language models requires good prompt engineering, good ACI design leads to much better results when using agents. As we show in our paper, a baseline agent without a well-tuned ACI does much worse than SWE-agent.

SWE-agent contains features that we discovered to be immensely helpful during the agent-computer interface design process:
1. We add a linter that runs when an edit command is issued, and do not let the edit command go through if the code isn't syntactically correct.
2. We supply the agent with a special-built file viewer, instead of having it just ```cat``` files. We found that this file viewer works best when displaying just 100 lines in each turn. The file editor that we built has commands for scrolling up and down and for performing a search within the file.
3. We supply the agent with a special-built full-directory string searching command. We found that it was important for this tool to succintly list the matches- we simply list each file that had at least one match. Showing the model more context about each match proved to be too confusing for the model. 
4. When commands have an empty output we return a message saying "Your command ran successfully and did not produce any output."

Read our paper for more details [coming soon!].

```
@misc{yang2024sweagent,
      title={SWE-agent: Agent Computer Interfaces Enable Software Engineering Language Models}, 
      author={John Yang and Carlos E. Jimenez and Alexander Wettig and Shunyu Yao and Karthik Narasimhan and Ofir Press},
      year={2024},
}
```

## 🚀 Setup <a name="setup"></a>

### 🏎️ Express Setup + Run

You can run the software directly using Docker. 

1. [Install Docker](https://docs.docker.com/engine/install/), then start Docker locally.
2. Run `docker pull --platform=linux/arm64 sweagent/swe-agent:latest` (replace `arm64` with `amd64` if you're running on x86)
3. Add your API tokens to a file `keys.cfg` as explained [below](#-add-your-api-keystokens)

Then run

```bash
# Please remove all comments (lines starting with '#') before running this command!
docker run --rm -it -v /var/run/docker.sock:/var/run/docker.sock \
  # replace /xxxx/keys.cfg with the paths to your keys
  -v /xxxx/keys.cfg:/app/keys.cfg \
  # replace with your architecture, either arm64 or amd64
  --platform=linux/arm64 \
  sweagent/swe-agent-run:latest \
  python run.py --image_name=sweagent/swe-agent:latest \
  # the rest of the command as shown in the quickstart/benchmarking section,
  # for example to run on a specific github issue
  --model_name gpt4 \
  --data_path https://github.com/pvlib/pvlib-python/issues/1603 \
  --config_file config/default_from_url.yaml  --skip_existing=False
```

> [!TIP]
> * For more information on the different API keys/tokens, see [below](#-add-your-api-keystokens).
> * If you're using docker on Windows, use `-v //var/run/docker.sock:/var/run/docker.sock`
>   (double slash) to escape it ([more information](https://stackoverflow.com/a/47229180/)).
> * See the [installation issues section](#-installation-issues) for more help if you run into
>   trouble.

### 🐍 Setup with conda (development version) 

To install the development version:

1. [Install Docker](https://docs.docker.com/engine/install/), then start Docker locally.
2. Clone this repository
3. [Install Miniconda](https://docs.anaconda.com/free/miniconda/miniconda-install/), then create the `swe-agent` environment with `conda env create -f environment.yml`
4. Activate using `conda activate swe-agent`.
5. Run `./setup.sh` to create the `swe-agent` docker image.
6. Create a `keys.cfg` file at the root of this repository ([see below](#-add-your-api-keystokens))

> [!WARNING]
> Expect some issues with Windows (we're working on them).
> In the meantime, simply use Docker (see above).
> If you want the latest version, you can also build your own `swe-agent-run`
> container with the `Dockerfile` at the root of this repository by running
> `docker build -t sweagent/swe-agent-run:latest .`

> [!TIP]
> If you run into docker issues, see the [installation issues section](#-installation-issues) for more help

### 🔑 Add your API keys/tokens

For the conda setup, create a `keys.cfg` file at the root of this repository and populate it with your API keys.

```
GITHUB_TOKEN: 'GitHub Token Here (required)'
OPENAI_API_KEY: 'OpenAI API Key Here if using OpenAI Model (optional)'
```

If you're using docker, pass the key with the [`-e` option](https://stackoverflow.com/a/30494145/) to the docker container. 

<details>
<summary>🔎 More options for different keys (click to unfold)</summary>

All keys are optional.

```
<<<<<<< HEAD
GITHUB_TOKEN: 'GitHub Token Here (required)'
OPENAI_API_KEY: 'OpenAI API Key Here if using OpenAI Model (optional)'
ANTHROPIC_API_KEY: 'Anthropic API Key Here if using Anthropic Model (optional)'
TOGETHER_API_KEY: 'Together API Key Here if using Together Model (optional)'
GROQ_API_KEY: 'Groq API Key Here if using Groq Model (optional)'
AZURE_OPENAI_API_KEY: 'Azure OpenAI API Key Here if using Azure OpenAI Model (optional)'
AZURE_OPENAI_ENDPOINT: 'Azure OpenAI Endpoint Here if using Azure OpenAI Model (optional)'
AZURE_OPENAI_DEPLOYMENT: 'Azure OpenAI Deployment Here if using Azure OpenAI Model (optional)'
AZURE_OPENAI_API_VERSION: 'Azure OpenAI API Version Here if using Azure OpenAI Model (optional)'
OPENAI_API_BASE_URL: 'LLM base URL here if using Local or alternative api Endpoint (optional)'
=======
GITHUB_TOKEN: 'GitHub Token Here'
OPENAI_API_KEY: 'OpenAI API Key Here if using OpenAI Model'
ANTHROPIC_API_KEY: 'Anthropic API Key Here if using Anthropic Model'
TOGETHER_API_KEY: 'Together API Key Here if using Together Model'
AZURE_OPENAI_API_KEY: 'Azure OpenAI API Key Here if using Azure OpenAI Model'
AZURE_OPENAI_ENDPOINT: 'Azure OpenAI Endpoint Here if using Azure OpenAI Model'
AZURE_OPENAI_DEPLOYMENT: 'Azure OpenAI Deployment Here if using Azure OpenAI Model'
AZURE_OPENAI_API_VERSION: 'Azure OpenAI API Version Here if using Azure OpenAI Model'
OPENAI_API_BASE_URL: 'LM base URL here if using Local or alternative api Endpoint'
>>>>>>> b084c9fe
```  
</details>

See the following links for tutorials on obtaining [Anthropic](https://docs.anthropic.com/claude/reference/getting-started-with-the-api), [OpenAI](https://platform.openai.com/docs/quickstart/step-2-set-up-your-api-key), and [Github](https://docs.github.com/en/authentication/keeping-your-account-and-data-secure/managing-your-personal-access-tokens) tokens.

### More installation tips

If you seem to be having issues with running docker

* Make sure that you allow the use of the Docker socket. In Docker desktop, click *Settings* > *Advanced* > *Allow the default Docker socket to be used (requires password)*
* If your docker installation uses a different socket, you might have to symlink them, see [this command for example](https://github.com/princeton-nlp/SWE-agent/issues/20#issuecomment-2047506005)

Any remaining issues? Please [open a GitHub issue](https://github.com/princeton-nlp/SWE-agent/issues/new/choose)!

## 🔥 Quickstart: Solve real-life GitHub issues! <a name="real-life"></a>

Using this script, you can run SWE-agent on any GitHub issue!
```bash
python run.py --model_name gpt4 \
  --data_path https://github.com/pvlib/pvlib-python/issues/1603 \
  --config_file config/default_from_url.yaml
```

> [!TIP]
> You can have the agent automatically open a PR if the issue has been solved by supplying the `--open_pr`
> flag. Please use this feature responsibly (on your own repositories or after careful consideration).

> [!TIP]
> Run `python run.py --help` to see all available options.

* See the [`scripts/`](scripts/) folder for other useful scripts and details.
* See the [`config/`](config/) folder for details about how you can define your own configuration!
* See the [`sweagent/agent/`](sweagent/agent/) folder for details about the logic behind configuration based workflows.
* See the [`sweagent/environment/`](sweagent/environment/) folder for details about the `SWEEnv` environment (interface + implementation).
* See the [`trajectories/`](trajectories) folder for details about the output of `run.py`.

<details>
<summary> Ollama Support</summary>

Models served with an ollama server can be used by specifying `--model` with `ollama:model_name` and `--host_url` to point to the url used to serve ollama (`http://localhost:11434` by default). See more details about using ollama [here](https://github.com/ollama/ollama/tree/main/docs).

```bash
python run.py --model_name ollama:deepseek-coder:6.7b-instruct \
  --host_url http://localhost:11434 \
  --data_path https://github.com/pvlib/pvlib-python/issues/1603 \
  --config_file config/default_from_url.yaml
```
</details>

## 💽 Benchmarking <a name="benchmarking"></a>

There are two steps to the SWE-agent pipeline. First SWE-agent takes an input GitHub issue and returns a pull request that attempts to fix it. We call that step *inference*. The second step (currently, only available for issues in the SWE-bench benchmark) is to *evaluate* the pull request to verify that it has indeed fixed the issue. 

> [!WARNING]
> At this moment, there are known issues with a small number of repositories that don't install properly for `arm64` / `aarch64` architecture computers. We're working on a fix, but if you'd like to run and evaluate on the entirety of SWE-bench, the easiest way is by using an `x86` machine.

### 👩‍💻 Inference <a name="inference"></a>
**Inference on *any* GitHub Issue**: See [above](#-quickstart-solve-real-life-github-issues-).

**Inference on SWE-bench**: Run SWE-agent on [SWE-bench Lite](https://www.swebench.com/lite.html) and generate patches.
```bash
python run.py --model_name gpt4 \
  --per_instance_cost_limit 2.00 \
  --config_file ./config/default.yaml
```

If you'd like to run on a *single* issue from SWE-bench, use the `--instance_filter` option as follows:
```bash
python run.py --model_name gpt4 \
  --instance_filter marshmallow-code__marshmallow-1359
```

### 🧪 Evaluation <a name="evaluation"></a>
This step is only available for issues from the SWE-bench set. To evaluate generated pull requests:
```bash
cd evaluation/
./run_eval.sh <predictions_path>
```
Replace `<predictions_path>` with the path to the model's predictions, which should be generated from the *Inference* step. The `<predictions_path>` arguments should look like `../trajectories/<username>/<model>-<dataset>-<hyperparams>/all_preds.jsonl`
* See the [`evaluation/`](evaluation/) folder for details about how evaluation works.


## 💫 Contributions <a name="contributions"></a>
- If you'd like to ask questions, learn about upcoming features, and participate in future development, join our [Discord community](https://discord.gg/AVEFbBn2rH)!
- If you'd like to contribute to the codebase, we welcome [issues](https://github.com/princeton-nlp/SWE-agent/issues) and [pull requests](https://github.com/princeton-nlp/SWE-agent/pulls)!
- If you'd like to see a post or tutorial about some topic, please let us know via an [issue](https://github.com/princeton-nlp/SWE-agent/issues).

Contact person: [John Yang](https://john-b-yang.github.io/) and [Carlos E. Jimenez](http://www.carlosejimenez.com/) (Email: {jy1682, carlosej}@princeton.edu).

## 🪪 License <a name="license"></a>
MIT. Check `LICENSE`.

<div align="center">

[![Tests (no LM)](https://github.com/princeton-nlp/SWE-agent/actions/workflows/ci_no_llm.yaml/badge.svg)](https://github.com/princeton-nlp/SWE-agent/actions/workflows/ci_no_llm.yaml)
[![codecov](https://codecov.io/gh/princeton-nlp/SWE-agent/graph/badge.svg?token=18XAVDK365)](https://codecov.io/gh/princeton-nlp/SWE-agent)
[![pre-commit.ci status](https://results.pre-commit.ci/badge/github/princeton-nlp/SWE-agent/main.svg)](https://results.pre-commit.ci/latest/github/princeton-nlp/SWE-agent/main)
[![Markdown links](https://github.com/princeton-nlp/SWE-agent/actions/workflows/check-links.yaml/badge.svg)](https://github.com/princeton-nlp/SWE-agent/actions/workflows/check-links.yaml)

</div><|MERGE_RESOLUTION|>--- conflicted
+++ resolved
@@ -117,28 +117,16 @@
 All keys are optional.
 
 ```
-<<<<<<< HEAD
-GITHUB_TOKEN: 'GitHub Token Here (required)'
-OPENAI_API_KEY: 'OpenAI API Key Here if using OpenAI Model (optional)'
-ANTHROPIC_API_KEY: 'Anthropic API Key Here if using Anthropic Model (optional)'
-TOGETHER_API_KEY: 'Together API Key Here if using Together Model (optional)'
-GROQ_API_KEY: 'Groq API Key Here if using Groq Model (optional)'
-AZURE_OPENAI_API_KEY: 'Azure OpenAI API Key Here if using Azure OpenAI Model (optional)'
-AZURE_OPENAI_ENDPOINT: 'Azure OpenAI Endpoint Here if using Azure OpenAI Model (optional)'
-AZURE_OPENAI_DEPLOYMENT: 'Azure OpenAI Deployment Here if using Azure OpenAI Model (optional)'
-AZURE_OPENAI_API_VERSION: 'Azure OpenAI API Version Here if using Azure OpenAI Model (optional)'
-OPENAI_API_BASE_URL: 'LLM base URL here if using Local or alternative api Endpoint (optional)'
-=======
 GITHUB_TOKEN: 'GitHub Token Here'
 OPENAI_API_KEY: 'OpenAI API Key Here if using OpenAI Model'
 ANTHROPIC_API_KEY: 'Anthropic API Key Here if using Anthropic Model'
 TOGETHER_API_KEY: 'Together API Key Here if using Together Model'
+GROQ_API_KEY: 'Groq API Key Here if using Groq Model'
 AZURE_OPENAI_API_KEY: 'Azure OpenAI API Key Here if using Azure OpenAI Model'
 AZURE_OPENAI_ENDPOINT: 'Azure OpenAI Endpoint Here if using Azure OpenAI Model'
 AZURE_OPENAI_DEPLOYMENT: 'Azure OpenAI Deployment Here if using Azure OpenAI Model'
 AZURE_OPENAI_API_VERSION: 'Azure OpenAI API Version Here if using Azure OpenAI Model'
 OPENAI_API_BASE_URL: 'LM base URL here if using Local or alternative api Endpoint'
->>>>>>> b084c9fe
 ```  
 </details>
 
