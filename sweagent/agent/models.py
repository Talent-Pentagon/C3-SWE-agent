from __future__ import annotations

import json
import logging
import os
from collections import defaultdict
from dataclasses import dataclass, fields
from pathlib import Path

import together
from anthropic import AI_PROMPT, HUMAN_PROMPT, Anthropic, AnthropicBedrock
from openai import AzureOpenAI, BadRequestError, OpenAI
import groq
from simple_parsing.helpers.serialization.serializable import FrozenSerializable, Serializable
from tenacity import (
    retry,
    retry_if_not_exception_type,
    stop_after_attempt,
    wait_random_exponential,
)

from sweagent.agent.commands import Command
from sweagent.utils.config import keys_config
from sweagent.utils.log import get_logger

logger = get_logger("api_models")

_MAX_RETRIES = keys_config.get("SWE_AGENT_MODEL_MAX_RETRIES", 10)


@dataclass(frozen=True)
class ModelArguments(FrozenSerializable):
    """Arguments configuring the model and its behavior."""

    # Name of the model to use
    model_name: str
    # Cost limit for every instance (task)
    per_instance_cost_limit: float = 0.0
    # Total cost limit
    total_cost_limit: float = 0.0
    # Sampling temperature
    temperature: float = 1.0
    # Sampling top-p
    top_p: float = 1.0
    # Path to replay file when using the replay model
    replay_path: str | None = None
    # Host URL when using Ollama model
    host_url: str = "localhost:11434"


@dataclass
class APIStats(Serializable):
    total_cost: float = 0
    instance_cost: float = 0
    tokens_sent: int = 0
    tokens_received: int = 0
    api_calls: int = 0

    def __add__(self, other):
        if not isinstance(other, APIStats):
            msg = "Can only add APIStats with APIStats"
            raise TypeError(msg)

        return APIStats(
            **{field.name: getattr(self, field.name) + getattr(other, field.name) for field in fields(self)},
        )

    def replace(self, other):
        if not isinstance(other, APIStats):
            msg = "Can only replace APIStats with APIStats"
            raise TypeError(msg)

        return APIStats(**{field.name: getattr(other, field.name) for field in fields(self)})


class ContextWindowExceededError(Exception):
    pass


class CostLimitExceededError(Exception):
    pass


class BaseModel:
    MODELS = {}
    SHORTCUTS = {}

    def __init__(self, args: ModelArguments, commands: list[Command]):
        self.args = args
        self.commands = commands
        self.model_metadata = {}
        self.stats = APIStats()

        # Map `model_name` to API-compatible name `api_model`
        self.api_model = (
            self.SHORTCUTS[self.args.model_name] if self.args.model_name in self.SHORTCUTS else self.args.model_name
        )

        # Map model name to metadata (cost, context info)
        MODELS = {
            **{dest: self.MODELS[src] for dest, src in self.SHORTCUTS.items()},
            **self.MODELS,
        }
        if args.model_name in MODELS:
            self.model_metadata = MODELS[args.model_name]
        elif args.model_name.startswith("ft:"):
            ft_model = args.model_name.split(":")[1]
            self.model_metadata = MODELS[ft_model]
        elif args.model_name.startswith("ollama:"):
            self.api_model = args.model_name.split("ollama:", 1)[1]
            self.model_metadata = self.MODELS[self.api_model]
        elif args.model_name.startswith("azure:"):
            azure_model = args.model_name.split("azure:", 1)[1]
            self.model_metadata = MODELS[azure_model]
        elif args.model_name.startswith("bedrock:"):
            self.api_model = args.model_name.split("bedrock:", 1)[1]
            self.model_metadata = MODELS[self.api_model]
        else:
            msg = f"Unregistered model ({args.model_name}). Add model name to MODELS metadata to {self.__class__}"
            raise ValueError(msg)

    def reset_stats(self, other: APIStats | None = None):
        if other is None:
            self.stats = APIStats(total_cost=self.stats.total_cost)
            logger.info("Resetting model stats")
        else:
            self.stats = other

    def update_stats(self, input_tokens: int, output_tokens: int) -> float:
        """
        Calculates the cost of a response from the openai API.

        Args:
        input_tokens (int): The number of tokens in the prompt.
        output_tokens (int): The number of tokens in the response.

        Returns:
        float: The cost of the response.
        """
        # Calculate cost and update cost related fields
        cost = (
            self.model_metadata["cost_per_input_token"] * input_tokens
            + self.model_metadata["cost_per_output_token"] * output_tokens
        )
        self.stats.total_cost += cost
        self.stats.instance_cost += cost
        self.stats.tokens_sent += input_tokens
        self.stats.tokens_received += output_tokens
        self.stats.api_calls += 1

        # Log updated cost values to std. out.
        logger.info(
            f"input_tokens={input_tokens:,}, "
            f"output_tokens={output_tokens:,}, "
            f"instance_cost={self.stats.instance_cost:.2f}, "
            f"cost={cost:.2f}",
        )
        logger.info(
            f"total_tokens_sent={self.stats.tokens_sent:,}, "
            f"total_tokens_received={self.stats.tokens_received:,}, "
            f"total_cost={self.stats.total_cost:.2f}, "
            f"total_api_calls={self.stats.api_calls:,}",
        )

        # Check whether total cost or instance cost limits have been exceeded
        if 0 < self.args.total_cost_limit <= self.stats.total_cost:
            logger.warning(f"Cost {self.stats.total_cost:.2f} exceeds limit {self.args.total_cost_limit:.2f}")
            msg = "Total cost limit exceeded"
            raise CostLimitExceededError(msg)

        if 0 < self.args.per_instance_cost_limit <= self.stats.instance_cost:
            logger.warning(f"Cost {self.stats.instance_cost:.2f} exceeds limit {self.args.per_instance_cost_limit:.2f}")
            msg = "Instance cost limit exceeded"
            raise CostLimitExceededError(msg)
        return cost

    def query(self, history: list[dict[str, str]]) -> str:
        msg = "Use a subclass of BaseModel"
        raise NotImplementedError(msg)


class OpenAIModel(BaseModel):
    MODELS = {
        "gpt-3.5-turbo-0125": {
            "max_context": 16_385,
            "cost_per_input_token": 5e-07,
            "cost_per_output_token": 1.5e-06,
        },
        "gpt-3.5-turbo-1106": {
            "max_context": 16_385,
            "cost_per_input_token": 1.5e-06,
            "cost_per_output_token": 2e-06,
        },
        "gpt-3.5-turbo-16k-0613": {
            "max_context": 16_385,
            "cost_per_input_token": 1.5e-06,
            "cost_per_output_token": 2e-06,
        },
        "gpt-4-32k-0613": {
            "max_context": 32_768,
            "cost_per_input_token": 6e-05,
            "cost_per_output_token": 0.00012,
        },
        "gpt-4-0613": {
            "max_context": 8_192,
            "cost_per_input_token": 3e-05,
            "cost_per_output_token": 6e-05,
        },
        "gpt-4-1106-preview": {
            "max_context": 128_000,
            "cost_per_input_token": 1e-05,
            "cost_per_output_token": 3e-05,
        },
        "gpt-4-0125-preview": {
            "max_context": 128_000,
            "cost_per_input_token": 1e-05,
            "cost_per_output_token": 3e-05,
        },
        "gpt-4-turbo-2024-04-09": {
            "max_context": 128_000,
            "cost_per_input_token": 1e-05,
            "cost_per_output_token": 3e-05,
        },
        "gpt-4o-2024-05-13": {
            "max_context": 128_000,
            "cost_per_input_token": 5e-06,
            "cost_per_output_token": 15e-06,
        },
        "gpt-4o-mini-2024-07-18": {
            "max_context": 128_000,
            "cost_per_input_token": 1.5e-07,
            "cost_per_output_token": 6e-07,
<<<<<<< HEAD
        },#FIX
=======
        },
>>>>>>> adaabac6
    }

    SHORTCUTS = {
        "gpt3": "gpt-3.5-turbo-1106",
        "gpt3-legacy": "gpt-3.5-turbo-16k-0613",
        "gpt4": "gpt-4-1106-preview",
        "gpt4-legacy": "gpt-4-0613",
        "gpt4-0125": "gpt-4-0125-preview",
        "gpt3-0125": "gpt-3.5-turbo-0125",
        "gpt4-turbo": "gpt-4-turbo-2024-04-09",
        "gpt4o": "gpt-4o-2024-05-13",
        "gpt-4o-mini": "gpt-4o-mini-2024-07-18",
    }

    def __init__(self, args: ModelArguments, commands: list[Command]):
        super().__init__(args, commands)

        logging.getLogger("openai").setLevel(logging.WARNING)
        logging.getLogger("httpx").setLevel(logging.WARNING)

        self._setup_client()

    def _setup_client(self):
        if self.args.model_name.startswith("azure"):
            logger.warning(
                "The --model CLI argument is ignored when using the Azure GPT endpoint. "
                "The model is determined by the AZURE_OPENAI_DEPLOYMENT key/"
                "environment variable (this might change in the future).",
            )
            self.api_model = keys_config["AZURE_OPENAI_DEPLOYMENT"]
            self.client = AzureOpenAI(
                api_key=keys_config["AZURE_OPENAI_API_KEY"],
                azure_endpoint=keys_config["AZURE_OPENAI_ENDPOINT"],
                api_version=keys_config.get("AZURE_OPENAI_API_VERSION", "2024-02-01"),
            )
        else:
            api_base_url: str | None = keys_config.get("OPENAI_API_BASE_URL", None)
            self.client = OpenAI(api_key=keys_config["OPENAI_API_KEY"], base_url=api_base_url)

    def history_to_messages(
        self,
        history: list[dict[str, str]],
        is_demonstration: bool = False,
    ) -> str | list[dict[str, str]]:
        """
        Create `messages` by filtering out all keys except for role/content per `history` turn
        """
        # Remove system messages if it is a demonstration
        if is_demonstration:
            history = [entry for entry in history if entry["role"] != "system"]
            return "\n".join([entry["content"] for entry in history])
        # Return history components with just role, content fields
        return [{k: v for k, v in entry.items() if k in ["role", "content"]} for entry in history]

    @retry(
        wait=wait_random_exponential(min=1, max=15),
        reraise=True,
        stop=stop_after_attempt(_MAX_RETRIES),
        retry=retry_if_not_exception_type((CostLimitExceededError, RuntimeError)),
    )
    def query(self, history: list[dict[str, str]]) -> str:
        """
        Query the OpenAI API with the given `history` and return the response.
        """
        try:
            # Perform OpenAI API call
            response = self.client.chat.completions.create(
                messages=self.history_to_messages(history),
                model=self.api_model,
                temperature=self.args.temperature,
                top_p=self.args.top_p,
            )
        except BadRequestError:
            msg = f"Context window ({self.model_metadata['max_context']} tokens) exceeded"
            raise CostLimitExceededError(msg)
        # Calculate + update costs, return response
        input_tokens = response.usage.prompt_tokens
        output_tokens = response.usage.completion_tokens
        self.update_stats(input_tokens, output_tokens)
        return response.choices[0].message.content


class DeepSeekModel(OpenAIModel):
    MODELS = {
        "deepseek-coder": {
            "max_context": 32_000,
            "cost_per_input_token": 1.4e-07,
            "cost_per_output_token": 2.8e-07,
        },
    }
    SHORTCUTS = {}

    def _setup_client(self) -> None:
        api_base_url: str = keys_config["DEEPSEEK_API_BASE_URL"]
        self.client = OpenAI(api_key=keys_config["DEEPSEEK_API_KEY"], base_url=api_base_url)


class AnthropicModel(BaseModel):
    MODELS = {
        "claude-instant": {
            "max_context": 100_000,
            "cost_per_input_token": 1.63e-06,
            "cost_per_output_token": 5.51e-06,
        },
        "claude-2.0": {
            "max_context": 100_000,
            "cost_per_input_token": 1.102e-05,
            "cost_per_output_token": 3.268e-05,
        },
        "claude-2.1": {
            "max_context": 100_000,
            "cost_per_input_token": 1.102e-05,
            "cost_per_output_token": 3.268e-05,
        },
        "claude-3-opus-20240229": {
            "max_context": 200_000,
            "max_tokens": 4096,  # Max tokens to generate for Claude 3 models
            "cost_per_input_token": 1.5e-05,
            "cost_per_output_token": 7.5e-05,
        },
        "claude-3-sonnet-20240229": {
            "max_context": 200_000,
            "max_tokens": 4096,
            "cost_per_input_token": 3e-06,
            "cost_per_output_token": 1.5e-05,
        },
        "claude-3-5-sonnet-20240620": {
            "max_context": 200_000,
            "max_tokens": 4096,
            "cost_per_input_token": 3e-06,
            "cost_per_output_token": 1.5e-05,
        },
        "claude-3-haiku-20240307": {
            "max_context": 200_000,
            "max_tokens": 4096,
            "cost_per_input_token": 2.5e-07,
            "cost_per_output_token": 1.25e-06,
        },
    }

    SHORTCUTS = {
        "claude-2": "claude-2.1",
        "claude-opus": "claude-3-opus-20240229",
        "claude-sonnet": "claude-3-sonnet-20240229",
        "claude-haiku": "claude-3-haiku-20240307",
        "claude-sonnet-3.5": "claude-3-5-sonnet-20240620",
    }

    def __init__(self, args: ModelArguments, commands: list[Command]):
        super().__init__(args, commands)

        # Set Anthropic key
        self.api = Anthropic(api_key=keys_config["ANTHROPIC_API_KEY"])

    def history_to_messages(
        self,
        history: list[dict[str, str]],
        is_demonstration: bool = False,
    ) -> str | list[dict[str, str]]:
        """
        Create `prompt` by filtering out all keys except for role/content per `history` turn
        Reference: https://docs.anthropic.com/claude/reference/complete_post
        """
        return anthropic_history_to_messages(self, history, is_demonstration)

    @retry(
        wait=wait_random_exponential(min=1, max=15),
        reraise=True,
        stop=stop_after_attempt(_MAX_RETRIES),
        retry=retry_if_not_exception_type((CostLimitExceededError, RuntimeError)),
    )
    def query(self, history: list[dict[str, str]]) -> str:
        """
        Query the Anthropic API with the given `history` and return the response.
        """
        return anthropic_query(self, history)


class BedrockModel(BaseModel):
    MODELS = {
        "anthropic.claude-instant-v1": {
            "max_context": 100_000,
            "max_tokens_to_sample": 4096,
            "cost_per_input_token": 8e-07,
            "cost_per_output_token": 2.4e-06,
        },
        "anthropic.claude-v2": {
            "max_context": 100_000,
            "max_tokens_to_sample": 4096,
            "cost_per_input_token": 8e-06,
            "cost_per_output_token": 2.4e-05,
        },
        "anthropic.claude-v2:1": {
            "max_context": 100_000,
            "max_tokens": 4096,
            "cost_per_input_token": 8e-06,
            "cost_per_output_token": 2.4e-05,
        },
        "anthropic.claude-3-opus-20240229-v1:0": {
            "max_context": 200_000,
            "max_tokens": 4096,
            "cost_per_input_token": 1.5e-05,
            "cost_per_output_token": 7.5e-05,
        },
        "anthropic.claude-3-sonnet-20240229-v1:0": {
            "max_context": 200_000,
            "max_tokens": 4096,
            "cost_per_input_token": 3e-06,
            "cost_per_output_token": 1.5e-05,
        },
        "anthropic.claude-3-haiku-20240307-v1:0": {
            "max_context": 200_000,
            "max_tokens": 4096,
            "cost_per_input_token": 2.5e-07,
            "cost_per_output_token": 1.25e-06,
        },
    }

    def __init__(self, args: ModelArguments, commands: list[Command]):
        super().__init__(args, commands)

        # Extract provider from model ID
        # https://docs.aws.amazon.com/bedrock/latest/userguide/model-ids.html
        self.model_provider = self.api_model.split(".")[0]
        if self.model_provider == "anthropic":
            # Note: this assumes AWS credentials are already configured.
            # https://boto3.amazonaws.com/v1/documentation/api/latest/guide/credentials.html
            self.api = AnthropicBedrock()
        elif self.model_provider in ["ai21", "amazon", "cohere", "meta", "mistral"]:
            msg = f"{self.api_model} is not supported!"
            raise NotImplementedError(msg)
        else:
            msg = f"Provider {self.model_provider} is not supported by Amazon Bedrock!"
            raise ValueError(msg)

    def history_to_messages(
        self,
        history: list[dict[str, str]],
        is_demonstration: bool = False,
    ) -> str | list[dict[str, str]]:
        """
        Create `prompt` from the history of messages
        """
        if self.model_provider == "anthropic":
            return anthropic_history_to_messages(self, history, is_demonstration)
        else:
            msg = f"{self.api_model} is not supported!"
            raise NotImplementedError(msg)

    @retry(
        wait=wait_random_exponential(min=1, max=15),
        reraise=True,
        stop=stop_after_attempt(_MAX_RETRIES),
        retry=retry_if_not_exception_type((CostLimitExceededError, RuntimeError)),
    )
    def query(self, history: list[dict[str, str]]) -> str:
        """
        Query Amazon Bedrock with the given `history` and return the response.
        """
        if self.model_provider == "anthropic":
            return anthropic_query(self, history)
        else:
            msg = f"{self.api_model} is not supported!"
            raise NotImplementedError(msg)


def anthropic_history_to_messages(
    model: AnthropicModel | BedrockModel,
    history: list[dict[str, str]],
    is_demonstration: bool = False,
) -> str | list[dict[str, str]]:
    """
    Create `prompt` by filtering out all keys except for role/content per `history` turn
    Reference: https://docs.anthropic.com/claude/reference/complete_post
    """
    # Preserve behavior for older models
    if model.api_model in ["claude-instant", "claude-2.0"] or (
        isinstance(model, BedrockModel) and model.api_model in ["anthropic.claude-instant-v1", "anthropic.claude-v2"]
    ):
        # Remove system messages if it is a demonstration
        if is_demonstration:
            history = [entry for entry in history if entry["role"] != "system"]
        # Map history to Claude format
        prompt = "\n\n"
        for entry in history:
            if entry["role"] in {"user", "system"}:
                prompt += f'{HUMAN_PROMPT} {entry["content"]}\n\n'
            elif entry["role"] == "assistant":
                prompt += f'{AI_PROMPT} {entry["content"]}\n\n'
        prompt += AI_PROMPT
        return prompt

    # Remove system messages if it is a demonstration
    if is_demonstration:
        history = [entry for entry in history if entry["role"] != "system"]
        return "\n".join([entry["content"] for entry in history])

    # Return history components with just role, content fields (no system message)
    messages = [
        {k: v for k, v in entry.items() if k in ["role", "content"]} for entry in history if entry["role"] != "system"
    ]
    compiled_messages = []  # Combine messages from the same role
    last_role = None
    for message in reversed(messages):
        if last_role == message["role"]:
            compiled_messages[-1]["content"] = message["content"] + "\n" + compiled_messages[-1]["content"]
        else:
            compiled_messages.append(message)
        last_role = message["role"]
    compiled_messages = list(reversed(compiled_messages))
    # Replace any empty content values with a "(No output)"
    for message in compiled_messages:
        if message["content"].strip() == "":
            message["content"] = "(No output)"
    return compiled_messages


def anthropic_query(model: AnthropicModel | BedrockModel, history: list[dict[str, str]]) -> str:
    """
    Query the Anthropic API with the given `history` and return the response.
    """
    # Preserve behavior for older models
    if model.api_model in ["claude-instant", "claude-2.0", "claude-2.1"] or (
        isinstance(model, BedrockModel) and model.api_model in ["anthropic.claude-instant-v1", "anthropic.claude-v2"]
    ):
        # Perform Anthropic API call
        prompt = anthropic_history_to_messages(model, history)
        if isinstance(model, BedrockModel):
            # Use a dummy Anthropic client since count_tokens
            # is not available in AnthropicBedrock
            # https://github.com/anthropics/anthropic-sdk-python/issues/353
            input_tokens = Anthropic().count_tokens(prompt)
        else:
            input_tokens = model.api.count_tokens(prompt)
        completion = model.api.completions.create(
            model=model.api_model,
            prompt=prompt,
            max_tokens_to_sample=model.model_metadata["max_context"] - input_tokens
            if isinstance(model, Anthropic)
            else model.model_metadata["max_tokens_to_sample"],
            temperature=model.args.temperature,
            top_p=model.args.top_p,
        )
        # Calculate + update costs, return response
        response = completion.completion
        if isinstance(model, BedrockModel):
            output_tokens = Anthropic().count_tokens(response)
        else:
            output_tokens = model.api.count_tokens(response)
        model.update_stats(input_tokens, output_tokens)
        return response

    # Get system message(s)
    system_message = "\n".join([entry["content"] for entry in history if entry["role"] == "system"])
    messages = anthropic_history_to_messages(model, history)

    # Perform Anthropic API call
    response = model.api.messages.create(
        messages=messages,
        max_tokens=model.model_metadata["max_tokens"],
        model=model.api_model,
        temperature=model.args.temperature,
        top_p=model.args.top_p,
        system=system_message,
    )

    # Calculate + update costs, return response
    model.update_stats(response.usage.input_tokens, response.usage.output_tokens)
    return "\n".join([x.text for x in response.content])


class OllamaModel(BaseModel):
    MODELS = defaultdict(
        lambda: {
            "max_context": 128_000,
            "cost_per_input_token": 0,
            "cost_per_output_token": 0,
        },
    )

    def __init__(self, args: ModelArguments, commands: list[Command]):
        super().__init__(args, commands)
        from ollama import Client

        self.client = Client(host=args.host_url)

    def history_to_messages(
        self,
        history: list[dict[str, str]],
        is_demonstration: bool = False,
    ) -> str | list[dict[str, str]]:
        """
        Create `messages` by filtering out all keys except for role/content per `history` turn
        """
        # Remove system messages if it is a demonstration
        if is_demonstration:
            history = [entry for entry in history if entry["role"] != "system"]
            return "\n".join([entry["content"] for entry in history])
        # Return history components with just role, content fields
        return [{k: v for k, v in entry.items() if k in ["role", "content"]} for entry in history]

    @retry(
        wait=wait_random_exponential(min=1, max=15),
        reraise=True,
        stop=stop_after_attempt(_MAX_RETRIES),
        retry=retry_if_not_exception_type((CostLimitExceededError, RuntimeError)),
    )
    def query(self, history: list[dict[str, str]]) -> str:
        """
        Query the Ollama API with the given `history` and return the response.
        """
        response = self.client.chat(
            model=self.api_model,
            messages=self.history_to_messages(history),
            options={
                "temperature": self.args.temperature,
                "top_p": self.args.top_p,
            },
        )
        # Calculate + update costs, return response
        if "prompt_eval_count" in response:
            input_tokens = response["prompt_eval_count"]
        else:
            logger.warning(
                "Prompt eval count not found in response. Using 0. "
                "This might be because the prompt has been cached. "
                "See https://github.com/princeton-nlp/SWE-agent/issues/44 "
                "and https://github.com/ollama/ollama/issues/3427.",
            )
            input_tokens = 0
        output_tokens = response["eval_count"]
        self.update_stats(input_tokens, output_tokens)
        return response["message"]["content"]

class GroqModel(BaseModel):
    MODELS = {
        "llama3-8b-8192": {
            "max_context": 8192,
            "cost_per_input_token": 5e-08,
            "cost_per_output_token": 8e-08,
        },
        "llama3-70b-8192":{
            "max_context": 8192,
            "cost_per_input_token": 5.9e-07,
            "cost_per_output_token": 7.9e-07,
        },
        "llama-3.1-8b-instant":{
            "max_context": 4096,
            "cost_per_input_token": 0,
            "cost_per_output_token": 0,
        },
        "llama-3.1-70b-versatile":{
            "max_context": 4096,
            "cost_per_input_token": 0,
            "cost_per_output_token": 0,
        },
        "llama-3.1-405b-reasoning":{
            "max_context": 4096,
            "cost_per_input_token": 0,
            "cost_per_output_token": 0,
        }
    }
    SHORTCUTS = {
        "L3-8b": "llama3-8b-8192",
        "L3-70b": "llama3-70b-8192",
        "L3.1-8b": "llama-3.1-8b-instant",
        "L3.1-70b": "llama-3.1-70b-versatile",
        "L3.1-405b": "llama-3.1-405b-reasoning"
    }
    def __init__(self, args: ModelArguments, commands: list[Command]):
        super().__init__(args, commands)
        #assert groq._version >= "0.8.0", "Please upgrade to Groq SDK v0.8.0 or later."

        self.groq_client = groq.Groq(api_key=keys_config["GROQ_API_KEY"])

    def history_to_messages(self, history: list[dict[str, str]], is_demonstration: bool = False) -> str:
        """
        Create `prompt` by filtering out all keys except for role/content per `history` turn
        """
        # Remove system messages if it is a demonstration
        if is_demonstration:
            history = [entry for entry in history if entry["role"] != "system"]
        # Map history to TogetherAI format
        mapping = {"user": "human", "assistant": "bot", "system": "bot"}
        prompt = [f'<{mapping[d["role"]]}>: {d["content"]}' for d in history]
        prompt = "\n".join(prompt)
        return f"{prompt}\n<bot>:"
    
    @retry(
        wait=wait_random_exponential(min=1, max=15),
        reraise=True,
        stop=stop_after_attempt(_MAX_RETRIES),
        retry=retry_if_not_exception_type((CostLimitExceededError, RuntimeError)),
    )
    def query(self, history: list[dict[str, str]]) -> str:
        """
        Query the Groq API with the given `history` and return the response.
        """
        prompt = self.history_to_messages(history)
        # Anthropic's count_tokens is convenient because it caches and utilizes huggingface/tokenizers, so we will use.
        max_tokens_to_sample = self.model_metadata["max_context"] - Anthropic().count_tokens(prompt)

        #TODO: Add some kind of warnings if prompt is too long and truncate to 8192
        #Obviously, this should really be fixed at the prompt level
        output = self.groq_client.chat.completions.create(
            model=self.api_model,
            messages = [{"role":"user","content":prompt}],
            temperature=self.args.temperature,
            top_p = self.args.top_p
        )
        response = output.choices[0].message.content
        input_tokens = output.usage.prompt_tokens
        output_tokens = output.usage.completion_tokens
        self.update_stats(input_tokens, output_tokens)
        return response

class TogetherModel(BaseModel):
    # Check https://docs.together.ai/docs/inference-models for model names, context
    # Check https://www.together.ai/pricing for pricing
    MODELS = {
        "meta-llama/Llama-2-13b-chat-hf": {
            "max_context": 4096,
            "cost_per_input_token": 2.25e-07,
            "cost_per_output_token": 2.25e-07,
        },
        "meta-llama/Llama-2-70b-chat-hf": {
            "max_context": 4096,
            "cost_per_input_token": 9e-07,
            "cost_per_output_token": 9e-07,
        },
        "mistralai/Mistral-7B-Instruct-v0.2": {
            "max_context": 32768,
            "cost_per_input_token": 2e-07,
            "cost_per_output_token": 2e-07,
        },
        "togethercomputer/RedPajama-INCITE-7B-Chat": {
            "max_context": 2048,
            "cost_per_input_token": 2e-07,
            "cost_per_output_token": 2e-07,
        },
        "mistralai/Mixtral-8x7B-Instruct-v0.1": {
            "max_context": 32768,
            "cost_per_input_token": 6e-07,
            "cost_per_output_token": 6e-07,
        },
    }

    SHORTCUTS = {
        "llama13b": "meta-llama/Llama-2-13b-chat-hf",
        "llama70b": "meta-llama/Llama-2-70b-chat-hf",
        "mistral7b": "mistralai/Mistral-7B-Instruct-v0.2",
        "mixtral8x7b": "mistralai/Mixtral-8x7B-Instruct-v0.1",
        "redpajama7b": "togethercomputer/RedPajama-INCITE-7B-Chat",
    }

    def __init__(self, args: ModelArguments, commands: list[Command]):
        super().__init__(args, commands)
        assert together.version >= "1.1.0", "Please upgrade to Together SDK v1.1.0 or later."

        # Set Together key
        together.api_key = keys_config["TOGETHER_API_KEY"]

    def history_to_messages(self, history: list[dict[str, str]], is_demonstration: bool = False) -> str:
        """
        Create `prompt` by filtering out all keys except for role/content per `history` turn
        """
        # Remove system messages if it is a demonstration
        if is_demonstration:
            history = [entry for entry in history if entry["role"] != "system"]
        # Map history to TogetherAI format
        mapping = {"user": "human", "assistant": "bot", "system": "bot"}
        prompt = [f'<{mapping[d["role"]]}>: {d["content"]}' for d in history]
        prompt = "\n".join(prompt)
        return f"{prompt}\n<bot>:"

    @retry(
        wait=wait_random_exponential(min=1, max=15),
        reraise=True,
        stop=stop_after_attempt(_MAX_RETRIES),
        retry=retry_if_not_exception_type((CostLimitExceededError, RuntimeError)),
    )
    def query(self, history: list[dict[str, str]]) -> str:
        """
        Query the Together API with the given `history` and return the response.
        """
        # Perform Together API call
        prompt = self.history_to_messages(history)
        # Anthropic's count_tokens is convenient because it caches and utilizes huggingface/tokenizers, so we will use.
        max_tokens_to_sample = self.model_metadata["max_context"] - Anthropic().count_tokens(prompt)
        completion = together.Complete.create(
            model=self.api_model,
            prompt=prompt,
            max_tokens=max_tokens_to_sample,
            stop=["<human>"],
            temperature=self.args.temperature,
            top_p=self.args.top_p,
        )
        # Calculate + update costs, return response
        response = completion["choices"][0]["text"].split("<human>")[0]
        input_tokens = completion["usage"]["prompt_tokens"]
        output_tokens = completion["usage"]["completion_tokens"]
        self.update_stats(input_tokens, output_tokens)
        return response


class HumanModel(BaseModel):
    MODELS = {"human": {}}

    def __init__(self, args: ModelArguments, commands: list[Command]):
        super().__init__(args, commands)

        # Determine which commands require multi-line input
        self.multi_line_command_endings = {
            command.name: command.end_name for command in commands if command.end_name is not None
        }

    def history_to_messages(
        self,
        history: list[dict[str, str]],
        is_demonstration: bool = False,
    ) -> str | list[dict[str, str]]:
        """
        Create `messages` by filtering out all keys except for role/content per `history` turn
        """
        # Remove system messages if it is a demonstration
        if is_demonstration:
            history = [entry for entry in history if entry["role"] != "system"]
            return "\n".join([entry["content"] for entry in history])
        # Return history components with just role, content fields
        return [{k: v for k, v in entry.items() if k in ["role", "content"]} for entry in history]

    def query(self, history: list[dict[str, str]], action_prompt: str = "> ") -> str:
        """
        Logic for handling user input to pass to SWEEnv
        """
        action = input(action_prompt)
        command_name = action.split()[0] if action else ""

        # Special handling for multi-line input actions (i.e. edit)
        if command_name in self.multi_line_command_endings:
            buffer = [action]
            end_keyword = self.multi_line_command_endings[command_name]
            while True:
                action = input("... ")
                buffer.append(action)
                if action.rstrip() == end_keyword:
                    # Continue reading input until terminating keyword inputted
                    break
            action = "\n".join(buffer)
        elif action.strip() == "start_multiline_command":  # do arbitrary multi-line input
            buffer = []
            while True:
                action = input("... ")
                if action.rstrip() == "end_multiline_command":
                    break
                buffer.append(action)
            action = "\n".join(buffer)
        return action


class HumanThoughtModel(HumanModel):
    MODELS = {"human_thought": {}}

    def query(self, history: list[dict[str, str]]) -> str:
        """
        Logic for handling user input (both thought + action) to pass to SWEEnv
        """
        thought_all = ""
        thought = input("Thought (end w/ END_THOUGHT): ")
        while True:
            if "END_THOUGHT" in thought:
                thought = thought.split("END_THOUGHT")[0]
                thought_all += thought
                break
            thought_all += thought
            thought = input("... ")

        action = super().query(history, action_prompt="Action: ")

        return f"{thought_all}\n```\n{action}\n```"


class ReplayModel(BaseModel):
    MODELS = {"replay": {}}

    def __init__(self, args: ModelArguments, commands: list[Command]):
        super().__init__(args, commands)

        if self.args.replay_path is None or not os.path.exists(self.args.replay_path):
            msg = "--replay_path must point to a file that exists to run a replay policy"
            raise ValueError(msg)

        self.replays = [
            list(json.loads(x).values())[0] for x in Path(self.args.replay_path).read_text().splitlines(keepends=True)
        ]
        self.replay_idx = 0
        self.action_idx = 0

    def _next_replay(self) -> None:
        """Called after last action"""
        self.replay_idx += 1
        self.action_idx = 0

    def query(self, history: list[dict[str, str]]) -> str:
        """
        Logic for tracking which replay action to pass to SWEEnv
        """
        actions = self.replays[self.replay_idx]
        try:
            action = actions[self.action_idx]
        except IndexError:
            msg = (
                "This seems to be an incomplete trajectory. "
                "We reached the end of it, but `submit` was not called. "
                "Calling it now."
            )
            logger.warning(msg)
            action = "```\nsubmit\n```"

        self.action_idx += 1

        # Assuming `submit` is always last action of replay trajectory
        if action == "submit":
            self._next_replay()

        return action


class InstantEmptySubmitTestModel(BaseModel):
    MODELS = {"instant_empty_submit": {}}

    def __init__(self, args: ModelArguments, commands: list[Command]):
        """This model immediately submits. Useful for testing purposes"""
        super().__init__(args, commands)
        self._action_idx = 0

    def query(self, history: list[dict[str, str]]) -> str:
        # Need to at least do _something_ to submit
        if self._action_idx == 0:
            self._action_idx = 1
            action = "DISCUSSION\nLet's reproduce the bug by creating a `reproduce.py` file.\n\n```\ncreate reproduce.py\n```\n"
        elif self._action_idx == 1:
            self._action_idx = 0
            action = "DISCUSSION\nThe task should be resolved, so let's submit the patch.\n\n```\nsubmit\n```\n"
        return action


def get_model(args: ModelArguments, commands: list[Command] | None = None):
    """
    Returns correct model object given arguments and commands
    """
    if commands is None:
        commands = []
    if args.model_name == "instant_empty_submit":
        return InstantEmptySubmitTestModel(args, commands)
    if args.model_name == "human":
        return HumanModel(args, commands)
    if args.model_name == "human_thought":
        return HumanThoughtModel(args, commands)
    if args.model_name == "replay":
        return ReplayModel(args, commands)
    elif (
        args.model_name.startswith("gpt")
        or args.model_name.startswith("ft:gpt")
        or args.model_name.startswith("azure:gpt")
        or args.model_name in OpenAIModel.SHORTCUTS
    ):
        return OpenAIModel(args, commands)
    elif args.model_name.startswith("claude"):
        return AnthropicModel(args, commands)
    elif args.model_name.startswith("bedrock"):
        return BedrockModel(args, commands)
    elif args.model_name.startswith("ollama"):
        return OllamaModel(args, commands)
    elif args.model_name.startswith("deepseek"):
        return DeepSeekModel(args, commands)
    elif args.model_name in TogetherModel.SHORTCUTS:
        return TogetherModel(args, commands)
    elif args.model_name in GroqModel.SHORTCUTS:
        return GroqModel(args,commands)
    elif args.model_name == "instant_empty_submit":
        return InstantEmptySubmitTestModel(args, commands)
    else:
        msg = f"Invalid model name: {args.model_name}"
        raise ValueError(msg)<|MERGE_RESOLUTION|>--- conflicted
+++ resolved
@@ -230,11 +230,7 @@
             "max_context": 128_000,
             "cost_per_input_token": 1.5e-07,
             "cost_per_output_token": 6e-07,
-<<<<<<< HEAD
-        },#FIX
-=======
-        },
->>>>>>> adaabac6
+        },
     }
 
     SHORTCUTS = {
